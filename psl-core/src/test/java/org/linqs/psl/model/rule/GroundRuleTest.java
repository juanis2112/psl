/*
 * This file is part of the PSL software.
 * Copyright 2011-2015 University of Maryland
 * Copyright 2013-2015 The Regents of the University of California
 *
 * Licensed under the Apache License, Version 2.0 (the "License");
 * you may not use this file except in compliance with the License.
 * You may obtain a copy of the License at
 *
 * http://www.apache.org/licenses/LICENSE-2.0
 *
 * Unless required by applicable law or agreed to in writing, software
 * distributed under the License is distributed on an "AS IS" BASIS,
 * WITHOUT WARRANTIES OR CONDITIONS OF ANY KIND, either express or implied.
 * See the License for the specific language governing permissions and
 * limitations under the License.
 */
package org.linqs.psl.model.rule;

import static org.junit.Assert.assertEquals;
import static org.junit.Assert.fail;

import org.junit.After;
import org.junit.Before;
import org.junit.Test;
import org.linqs.psl.PSLTest;
import org.linqs.psl.TestModelFactory;
import org.linqs.psl.application.groundrulestore.GroundRuleStore;
import org.linqs.psl.config.ConfigBundle;
import org.linqs.psl.config.EmptyBundle;
import org.linqs.psl.database.DataStore;
import org.linqs.psl.database.Database;
import org.linqs.psl.database.Partition;
import org.linqs.psl.database.Queries;
import org.linqs.psl.database.loading.Inserter;
import org.linqs.psl.database.rdbms.RDBMSDataStore;
import org.linqs.psl.database.rdbms.RDBMSUniqueStringID;
import org.linqs.psl.database.rdbms.driver.H2DatabaseDriver;
import org.linqs.psl.database.rdbms.driver.H2DatabaseDriver.Type;
import org.linqs.psl.model.atom.Atom;
import org.linqs.psl.model.atom.AtomCache;
import org.linqs.psl.model.atom.AtomManager;
import org.linqs.psl.model.atom.GroundAtom;
import org.linqs.psl.model.atom.ObservedAtom;
import org.linqs.psl.model.atom.QueryAtom;
import org.linqs.psl.model.atom.SimpleAtomManager;
import org.linqs.psl.model.formula.Conjunction;
import org.linqs.psl.model.formula.Disjunction;
import org.linqs.psl.model.formula.Formula;
import org.linqs.psl.model.formula.Implication;
import org.linqs.psl.model.formula.Negation;
import org.linqs.psl.model.predicate.PredicateFactory;
import org.linqs.psl.model.predicate.SpecialPredicate;
import org.linqs.psl.model.predicate.StandardPredicate;
import org.linqs.psl.model.rule.GroundRule;
import org.linqs.psl.model.rule.Rule;
import org.linqs.psl.model.rule.arithmetic.UnweightedArithmeticRule;
import org.linqs.psl.model.rule.arithmetic.WeightedArithmeticRule;
import org.linqs.psl.model.rule.arithmetic.expression.ArithmeticRuleExpression;
import org.linqs.psl.model.rule.arithmetic.expression.SummationAtom;
import org.linqs.psl.model.rule.arithmetic.expression.SummationAtomOrAtom;
import org.linqs.psl.model.rule.arithmetic.expression.SummationVariable;
import org.linqs.psl.model.rule.arithmetic.expression.SummationVariableOrTerm;
import org.linqs.psl.model.rule.arithmetic.expression.coefficient.Add;
import org.linqs.psl.model.rule.arithmetic.expression.coefficient.Cardinality;
import org.linqs.psl.model.rule.arithmetic.expression.coefficient.Coefficient;
import org.linqs.psl.model.rule.arithmetic.expression.coefficient.ConstantNumber;
import org.linqs.psl.model.rule.arithmetic.expression.coefficient.Divide;
import org.linqs.psl.model.rule.arithmetic.expression.coefficient.Multiply;
import org.linqs.psl.model.rule.arithmetic.expression.coefficient.Subtract;
import org.linqs.psl.model.rule.logical.UnweightedLogicalRule;
import org.linqs.psl.model.rule.logical.WeightedLogicalRule;
import org.linqs.psl.model.term.Constant;
import org.linqs.psl.model.term.ConstantType;
import org.linqs.psl.model.term.StringAttribute;
import org.linqs.psl.model.term.UniqueID;
import org.linqs.psl.model.term.Variable;
import org.linqs.psl.reasoner.admm.ADMMReasoner;
import org.linqs.psl.reasoner.function.FunctionComparator;

import java.util.ArrayList;
import java.util.Arrays;
import java.util.Collections;
import java.util.HashSet;
import java.util.HashMap;
import java.util.List;
import java.util.Map;
import java.util.Set;

/**
 * Check for ground rules being created properly.
 */
public class GroundRuleTest {
	private TestModelFactory.ModelInformation model;
	private Database database;

	@Before
	public void setup() {
		initModel(true);
	}

	private void initModel(boolean useNice) {
		if (database != null) {
			database.close();
			database = null;
		}

		if (model != null) {
			model.dataStore.close();
			model = null;
		}

		model = TestModelFactory.getModel(useNice);
		Set<StandardPredicate> toClose = new HashSet<StandardPredicate>();
		toClose.add(model.predicates.get("Nice"));
		toClose.add(model.predicates.get("Person"));
		database = model.dataStore.getDatabase(model.targetPartition, toClose, model.observationPartition);
	}

	@Test
	public void testLogicalBase() {
		GroundRuleStore store = new ADMMReasoner(model.config);
		AtomManager manager = new SimpleAtomManager(database);

		Rule rule;
		List<String> expected;

		// Nice(A) & Nice(B) -> Friends(A, B)
		rule = new WeightedLogicalRule(
			new Implication(
				new Conjunction(
					new QueryAtom(model.predicates.get("Nice"), new Variable("A")),
					new QueryAtom(model.predicates.get("Nice"), new Variable("B"))
				),
				new QueryAtom(model.predicates.get("Friends"), new Variable("A"), new Variable("B"))
			),
			1.0,
			true
		);

		// Remember, all rules will be in DNF.
		expected = Arrays.asList(
			"1.0: ( ~( NICE('Alice') ) | ~( NICE('Alice') ) | FRIENDS('Alice', 'Alice') ) ^2",
			"1.0: ( ~( NICE('Alice') ) | ~( NICE('Bob') ) | FRIENDS('Alice', 'Bob') ) ^2",
			"1.0: ( ~( NICE('Alice') ) | ~( NICE('Charlie') ) | FRIENDS('Alice', 'Charlie') ) ^2",
			"1.0: ( ~( NICE('Alice') ) | ~( NICE('Derek') ) | FRIENDS('Alice', 'Derek') ) ^2",
			"1.0: ( ~( NICE('Alice') ) | ~( NICE('Eugene') ) | FRIENDS('Alice', 'Eugene') ) ^2",
			"1.0: ( ~( NICE('Bob') ) | ~( NICE('Alice') ) | FRIENDS('Bob', 'Alice') ) ^2",
			"1.0: ( ~( NICE('Bob') ) | ~( NICE('Bob') ) | FRIENDS('Bob', 'Bob') ) ^2",
			"1.0: ( ~( NICE('Bob') ) | ~( NICE('Charlie') ) | FRIENDS('Bob', 'Charlie') ) ^2",
			"1.0: ( ~( NICE('Bob') ) | ~( NICE('Derek') ) | FRIENDS('Bob', 'Derek') ) ^2",
			"1.0: ( ~( NICE('Bob') ) | ~( NICE('Eugene') ) | FRIENDS('Bob', 'Eugene') ) ^2",
			"1.0: ( ~( NICE('Charlie') ) | ~( NICE('Alice') ) | FRIENDS('Charlie', 'Alice') ) ^2",
			"1.0: ( ~( NICE('Charlie') ) | ~( NICE('Bob') ) | FRIENDS('Charlie', 'Bob') ) ^2",
			"1.0: ( ~( NICE('Charlie') ) | ~( NICE('Charlie') ) | FRIENDS('Charlie', 'Charlie') ) ^2",
			"1.0: ( ~( NICE('Charlie') ) | ~( NICE('Derek') ) | FRIENDS('Charlie', 'Derek') ) ^2",
			"1.0: ( ~( NICE('Charlie') ) | ~( NICE('Eugene') ) | FRIENDS('Charlie', 'Eugene') ) ^2",
			"1.0: ( ~( NICE('Derek') ) | ~( NICE('Alice') ) | FRIENDS('Derek', 'Alice') ) ^2",
			"1.0: ( ~( NICE('Derek') ) | ~( NICE('Bob') ) | FRIENDS('Derek', 'Bob') ) ^2",
			"1.0: ( ~( NICE('Derek') ) | ~( NICE('Charlie') ) | FRIENDS('Derek', 'Charlie') ) ^2",
			"1.0: ( ~( NICE('Derek') ) | ~( NICE('Derek') ) | FRIENDS('Derek', 'Derek') ) ^2",
			"1.0: ( ~( NICE('Derek') ) | ~( NICE('Eugene') ) | FRIENDS('Derek', 'Eugene') ) ^2",
			"1.0: ( ~( NICE('Eugene') ) | ~( NICE('Alice') ) | FRIENDS('Eugene', 'Alice') ) ^2",
			"1.0: ( ~( NICE('Eugene') ) | ~( NICE('Bob') ) | FRIENDS('Eugene', 'Bob') ) ^2",
			"1.0: ( ~( NICE('Eugene') ) | ~( NICE('Charlie') ) | FRIENDS('Eugene', 'Charlie') ) ^2",
			"1.0: ( ~( NICE('Eugene') ) | ~( NICE('Derek') ) | FRIENDS('Eugene', 'Derek') ) ^2",
			"1.0: ( ~( NICE('Eugene') ) | ~( NICE('Eugene') ) | FRIENDS('Eugene', 'Eugene') ) ^2"
		);
		rule.groundAll(manager, store);
		PSLTest.compareGroundRules(expected, rule, store);
	}

	@Test
	public void testLogicalSpecialPredicates() {
		GroundRuleStore store = new ADMMReasoner(model.config);
		AtomManager manager = new SimpleAtomManager(database);

		Rule rule;
		List<String> expected;

		// Nice(A) & Nice(B) & (A == B) -> Friends(A, B)
		rule = new WeightedLogicalRule(
			new Implication(
				new Conjunction(
					new QueryAtom(model.predicates.get("Nice"), new Variable("A")),
					new QueryAtom(model.predicates.get("Nice"), new Variable("B")),
					new QueryAtom(SpecialPredicate.Equal, new Variable("A"), new Variable("B"))
				),
				new QueryAtom(model.predicates.get("Friends"), new Variable("A"), new Variable("B"))
			),
			1.0,
			true
		);

		// Remember, all rules will be in DNF.
		expected = Arrays.asList(
			"1.0: ( ~( NICE('Alice') ) | ~( NICE('Alice') ) | ~( ('Alice' == 'Alice') ) | FRIENDS('Alice', 'Alice') ) ^2",
			"1.0: ( ~( NICE('Bob') ) | ~( NICE('Bob') ) | ~( ('Bob' == 'Bob') ) | FRIENDS('Bob', 'Bob') ) ^2",
			"1.0: ( ~( NICE('Charlie') ) | ~( NICE('Charlie') ) | ~( ('Charlie' == 'Charlie') ) | FRIENDS('Charlie', 'Charlie') ) ^2",
			"1.0: ( ~( NICE('Derek') ) | ~( NICE('Derek') ) | ~( ('Derek' == 'Derek') ) | FRIENDS('Derek', 'Derek') ) ^2",
			"1.0: ( ~( NICE('Eugene') ) | ~( NICE('Eugene') ) | ~( ('Eugene' == 'Eugene') ) | FRIENDS('Eugene', 'Eugene') ) ^2"
		);
		rule.groundAll(manager, store);
		PSLTest.compareGroundRules(expected, rule, store);

		// Nice(A) & Nice(B) & (A != B) -> Friends(A, B)
		rule = new WeightedLogicalRule(
			new Implication(
				new Conjunction(
					new QueryAtom(model.predicates.get("Nice"), new Variable("A")),
					new QueryAtom(model.predicates.get("Nice"), new Variable("B")),
					new QueryAtom(SpecialPredicate.NotEqual, new Variable("A"), new Variable("B"))
				),
				new QueryAtom(model.predicates.get("Friends"), new Variable("A"), new Variable("B"))
			),
			1.0,
			true
		);

		// Remember, all rules will be in DNF.
		expected = Arrays.asList(
			"1.0: ( ~( NICE('Alice') ) | ~( NICE('Bob') ) | ~( ('Alice' != 'Bob') ) | FRIENDS('Alice', 'Bob') ) ^2",
			"1.0: ( ~( NICE('Alice') ) | ~( NICE('Charlie') ) | ~( ('Alice' != 'Charlie') ) | FRIENDS('Alice', 'Charlie') ) ^2",
			"1.0: ( ~( NICE('Alice') ) | ~( NICE('Derek') ) | ~( ('Alice' != 'Derek') ) | FRIENDS('Alice', 'Derek') ) ^2",
			"1.0: ( ~( NICE('Alice') ) | ~( NICE('Eugene') ) | ~( ('Alice' != 'Eugene') ) | FRIENDS('Alice', 'Eugene') ) ^2",
			"1.0: ( ~( NICE('Bob') ) | ~( NICE('Alice') ) | ~( ('Bob' != 'Alice') ) | FRIENDS('Bob', 'Alice') ) ^2",
			"1.0: ( ~( NICE('Bob') ) | ~( NICE('Charlie') ) | ~( ('Bob' != 'Charlie') ) | FRIENDS('Bob', 'Charlie') ) ^2",
			"1.0: ( ~( NICE('Bob') ) | ~( NICE('Derek') ) | ~( ('Bob' != 'Derek') ) | FRIENDS('Bob', 'Derek') ) ^2",
			"1.0: ( ~( NICE('Bob') ) | ~( NICE('Eugene') ) | ~( ('Bob' != 'Eugene') ) | FRIENDS('Bob', 'Eugene') ) ^2",
			"1.0: ( ~( NICE('Charlie') ) | ~( NICE('Alice') ) | ~( ('Charlie' != 'Alice') ) | FRIENDS('Charlie', 'Alice') ) ^2",
			"1.0: ( ~( NICE('Charlie') ) | ~( NICE('Bob') ) | ~( ('Charlie' != 'Bob') ) | FRIENDS('Charlie', 'Bob') ) ^2",
			"1.0: ( ~( NICE('Charlie') ) | ~( NICE('Derek') ) | ~( ('Charlie' != 'Derek') ) | FRIENDS('Charlie', 'Derek') ) ^2",
			"1.0: ( ~( NICE('Charlie') ) | ~( NICE('Eugene') ) | ~( ('Charlie' != 'Eugene') ) | FRIENDS('Charlie', 'Eugene') ) ^2",
			"1.0: ( ~( NICE('Derek') ) | ~( NICE('Alice') ) | ~( ('Derek' != 'Alice') ) | FRIENDS('Derek', 'Alice') ) ^2",
			"1.0: ( ~( NICE('Derek') ) | ~( NICE('Bob') ) | ~( ('Derek' != 'Bob') ) | FRIENDS('Derek', 'Bob') ) ^2",
			"1.0: ( ~( NICE('Derek') ) | ~( NICE('Charlie') ) | ~( ('Derek' != 'Charlie') ) | FRIENDS('Derek', 'Charlie') ) ^2",
			"1.0: ( ~( NICE('Derek') ) | ~( NICE('Eugene') ) | ~( ('Derek' != 'Eugene') ) | FRIENDS('Derek', 'Eugene') ) ^2",
			"1.0: ( ~( NICE('Eugene') ) | ~( NICE('Alice') ) | ~( ('Eugene' != 'Alice') ) | FRIENDS('Eugene', 'Alice') ) ^2",
			"1.0: ( ~( NICE('Eugene') ) | ~( NICE('Bob') ) | ~( ('Eugene' != 'Bob') ) | FRIENDS('Eugene', 'Bob') ) ^2",
			"1.0: ( ~( NICE('Eugene') ) | ~( NICE('Charlie') ) | ~( ('Eugene' != 'Charlie') ) | FRIENDS('Eugene', 'Charlie') ) ^2",
			"1.0: ( ~( NICE('Eugene') ) | ~( NICE('Derek') ) | ~( ('Eugene' != 'Derek') ) | FRIENDS('Eugene', 'Derek') ) ^2"
		);
		rule.groundAll(manager, store);
		PSLTest.compareGroundRules(expected, rule, store);

		// Nice(A) & Nice(B) & (A % B) -> Friends(A, B)
		rule = new WeightedLogicalRule(
			new Implication(
				new Conjunction(
					new QueryAtom(model.predicates.get("Nice"), new Variable("A")),
					new QueryAtom(model.predicates.get("Nice"), new Variable("B")),
					new QueryAtom(SpecialPredicate.NonSymmetric, new Variable("A"), new Variable("B"))
				),
				new QueryAtom(model.predicates.get("Friends"), new Variable("A"), new Variable("B"))
			),
			1.0,
			true
		);

		// Remember, all rules will be in DNF.
		expected = Arrays.asList(
			"1.0: ( ~( NICE('Alice') ) | ~( NICE('Bob') ) | ~( ('Alice' % 'Bob') ) | FRIENDS('Alice', 'Bob') ) ^2",
			"1.0: ( ~( NICE('Alice') ) | ~( NICE('Charlie') ) | ~( ('Alice' % 'Charlie') ) | FRIENDS('Alice', 'Charlie') ) ^2",
			"1.0: ( ~( NICE('Alice') ) | ~( NICE('Derek') ) | ~( ('Alice' % 'Derek') ) | FRIENDS('Alice', 'Derek') ) ^2",
			"1.0: ( ~( NICE('Alice') ) | ~( NICE('Eugene') ) | ~( ('Alice' % 'Eugene') ) | FRIENDS('Alice', 'Eugene') ) ^2",
			"1.0: ( ~( NICE('Bob') ) | ~( NICE('Charlie') ) | ~( ('Bob' % 'Charlie') ) | FRIENDS('Bob', 'Charlie') ) ^2",
			"1.0: ( ~( NICE('Bob') ) | ~( NICE('Derek') ) | ~( ('Bob' % 'Derek') ) | FRIENDS('Bob', 'Derek') ) ^2",
			"1.0: ( ~( NICE('Bob') ) | ~( NICE('Eugene') ) | ~( ('Bob' % 'Eugene') ) | FRIENDS('Bob', 'Eugene') ) ^2",
			"1.0: ( ~( NICE('Charlie') ) | ~( NICE('Derek') ) | ~( ('Charlie' % 'Derek') ) | FRIENDS('Charlie', 'Derek') ) ^2",
			"1.0: ( ~( NICE('Charlie') ) | ~( NICE('Eugene') ) | ~( ('Charlie' % 'Eugene') ) | FRIENDS('Charlie', 'Eugene') ) ^2",
			"1.0: ( ~( NICE('Derek') ) | ~( NICE('Eugene') ) | ~( ('Derek' % 'Eugene') ) | FRIENDS('Derek', 'Eugene') ) ^2"
		);
		rule.groundAll(manager, store);
		PSLTest.compareGroundRules(expected, rule, store);
	}

	@Test
	public void testArithmeticBase() {
		GroundRuleStore store = new ADMMReasoner(model.config);
		AtomManager manager = new SimpleAtomManager(database);

		Rule rule;
		List<String> expected;
		List<Coefficient> coefficients;
		List<SummationAtomOrAtom> atoms;

		// 1.0: Nice(A) + Nice(B) >= 1 ^2
		coefficients = Arrays.asList(
			(Coefficient)(new ConstantNumber(1)),
			(Coefficient)(new ConstantNumber(1))
		);

		atoms = Arrays.asList(
			(SummationAtomOrAtom)(new QueryAtom(model.predicates.get("Nice"), new Variable("A"))),
			(SummationAtomOrAtom)(new QueryAtom(model.predicates.get("Nice"), new Variable("B")))
		);

		rule = new WeightedArithmeticRule(
				new ArithmeticRuleExpression(coefficients, atoms, FunctionComparator.LargerThan, new ConstantNumber(1)),
				1.0,
				true
		);

		expected = Arrays.asList(
			"1.0: 1.0 * NICE('Alice') + 1.0 * NICE('Alice') >= 1.0 ^2",
			"1.0: 1.0 * NICE('Alice') + 1.0 * NICE('Bob') >= 1.0 ^2",
			"1.0: 1.0 * NICE('Alice') + 1.0 * NICE('Charlie') >= 1.0 ^2",
			"1.0: 1.0 * NICE('Alice') + 1.0 * NICE('Derek') >= 1.0 ^2",
			"1.0: 1.0 * NICE('Alice') + 1.0 * NICE('Eugene') >= 1.0 ^2",
			"1.0: 1.0 * NICE('Bob') + 1.0 * NICE('Alice') >= 1.0 ^2",
			"1.0: 1.0 * NICE('Bob') + 1.0 * NICE('Bob') >= 1.0 ^2",
			"1.0: 1.0 * NICE('Bob') + 1.0 * NICE('Charlie') >= 1.0 ^2",
			"1.0: 1.0 * NICE('Bob') + 1.0 * NICE('Derek') >= 1.0 ^2",
			"1.0: 1.0 * NICE('Bob') + 1.0 * NICE('Eugene') >= 1.0 ^2",
			"1.0: 1.0 * NICE('Charlie') + 1.0 * NICE('Alice') >= 1.0 ^2",
			"1.0: 1.0 * NICE('Charlie') + 1.0 * NICE('Bob') >= 1.0 ^2",
			"1.0: 1.0 * NICE('Charlie') + 1.0 * NICE('Charlie') >= 1.0 ^2",
			"1.0: 1.0 * NICE('Charlie') + 1.0 * NICE('Derek') >= 1.0 ^2",
			"1.0: 1.0 * NICE('Charlie') + 1.0 * NICE('Eugene') >= 1.0 ^2",
			"1.0: 1.0 * NICE('Derek') + 1.0 * NICE('Alice') >= 1.0 ^2",
			"1.0: 1.0 * NICE('Derek') + 1.0 * NICE('Bob') >= 1.0 ^2",
			"1.0: 1.0 * NICE('Derek') + 1.0 * NICE('Charlie') >= 1.0 ^2",
			"1.0: 1.0 * NICE('Derek') + 1.0 * NICE('Derek') >= 1.0 ^2",
			"1.0: 1.0 * NICE('Derek') + 1.0 * NICE('Eugene') >= 1.0 ^2",
			"1.0: 1.0 * NICE('Eugene') + 1.0 * NICE('Alice') >= 1.0 ^2",
			"1.0: 1.0 * NICE('Eugene') + 1.0 * NICE('Bob') >= 1.0 ^2",
			"1.0: 1.0 * NICE('Eugene') + 1.0 * NICE('Charlie') >= 1.0 ^2",
			"1.0: 1.0 * NICE('Eugene') + 1.0 * NICE('Derek') >= 1.0 ^2",
			"1.0: 1.0 * NICE('Eugene') + 1.0 * NICE('Eugene') >= 1.0 ^2"
		);
		rule.groundAll(manager, store);
		PSLTest.compareGroundRules(expected, rule, store);

		// 1.0: Nice(A) + Nice(B) <= 1 ^2
		coefficients = Arrays.asList(
			(Coefficient)(new ConstantNumber(1)),
			(Coefficient)(new ConstantNumber(1))
		);

		atoms = Arrays.asList(
			(SummationAtomOrAtom)(new QueryAtom(model.predicates.get("Nice"), new Variable("A"))),
			(SummationAtomOrAtom)(new QueryAtom(model.predicates.get("Nice"), new Variable("B")))
		);

		rule = new WeightedArithmeticRule(
				new ArithmeticRuleExpression(coefficients, atoms, FunctionComparator.SmallerThan, new ConstantNumber(1)),
				1.0,
				true
		);

		expected = Arrays.asList(
			"1.0: 1.0 * NICE('Alice') + 1.0 * NICE('Alice') <= 1.0 ^2",
			"1.0: 1.0 * NICE('Alice') + 1.0 * NICE('Bob') <= 1.0 ^2",
			"1.0: 1.0 * NICE('Alice') + 1.0 * NICE('Charlie') <= 1.0 ^2",
			"1.0: 1.0 * NICE('Alice') + 1.0 * NICE('Derek') <= 1.0 ^2",
			"1.0: 1.0 * NICE('Alice') + 1.0 * NICE('Eugene') <= 1.0 ^2",
			"1.0: 1.0 * NICE('Bob') + 1.0 * NICE('Alice') <= 1.0 ^2",
			"1.0: 1.0 * NICE('Bob') + 1.0 * NICE('Bob') <= 1.0 ^2",
			"1.0: 1.0 * NICE('Bob') + 1.0 * NICE('Charlie') <= 1.0 ^2",
			"1.0: 1.0 * NICE('Bob') + 1.0 * NICE('Derek') <= 1.0 ^2",
			"1.0: 1.0 * NICE('Bob') + 1.0 * NICE('Eugene') <= 1.0 ^2",
			"1.0: 1.0 * NICE('Charlie') + 1.0 * NICE('Alice') <= 1.0 ^2",
			"1.0: 1.0 * NICE('Charlie') + 1.0 * NICE('Bob') <= 1.0 ^2",
			"1.0: 1.0 * NICE('Charlie') + 1.0 * NICE('Charlie') <= 1.0 ^2",
			"1.0: 1.0 * NICE('Charlie') + 1.0 * NICE('Derek') <= 1.0 ^2",
			"1.0: 1.0 * NICE('Charlie') + 1.0 * NICE('Eugene') <= 1.0 ^2",
			"1.0: 1.0 * NICE('Derek') + 1.0 * NICE('Alice') <= 1.0 ^2",
			"1.0: 1.0 * NICE('Derek') + 1.0 * NICE('Bob') <= 1.0 ^2",
			"1.0: 1.0 * NICE('Derek') + 1.0 * NICE('Charlie') <= 1.0 ^2",
			"1.0: 1.0 * NICE('Derek') + 1.0 * NICE('Derek') <= 1.0 ^2",
			"1.0: 1.0 * NICE('Derek') + 1.0 * NICE('Eugene') <= 1.0 ^2",
			"1.0: 1.0 * NICE('Eugene') + 1.0 * NICE('Alice') <= 1.0 ^2",
			"1.0: 1.0 * NICE('Eugene') + 1.0 * NICE('Bob') <= 1.0 ^2",
			"1.0: 1.0 * NICE('Eugene') + 1.0 * NICE('Charlie') <= 1.0 ^2",
			"1.0: 1.0 * NICE('Eugene') + 1.0 * NICE('Derek') <= 1.0 ^2",
			"1.0: 1.0 * NICE('Eugene') + 1.0 * NICE('Eugene') <= 1.0 ^2"
		);
		rule.groundAll(manager, store);
		PSLTest.compareGroundRules(expected, rule, store);

		// 1.0: Nice(A) + -1 * Nice(B) = 0 ^2
		coefficients = Arrays.asList(
			(Coefficient)(new ConstantNumber(1)),
			(Coefficient)(new ConstantNumber(-1))
		);

		atoms = Arrays.asList(
			(SummationAtomOrAtom)(new QueryAtom(model.predicates.get("Nice"), new Variable("A"))),
			(SummationAtomOrAtom)(new QueryAtom(model.predicates.get("Nice"), new Variable("B")))
		);

		rule = new WeightedArithmeticRule(
				new ArithmeticRuleExpression(coefficients, atoms, FunctionComparator.Equality, new ConstantNumber(1)),
				1.0,
				true
		);

		// Remember, equality puts in a <= and >=.
		expected = Arrays.asList(
			"1.0: 1.0 * NICE('Alice') + -1.0 * NICE('Alice') <= 1.0 ^2",
			"1.0: 1.0 * NICE('Alice') + -1.0 * NICE('Bob') <= 1.0 ^2",
			"1.0: 1.0 * NICE('Alice') + -1.0 * NICE('Charlie') <= 1.0 ^2",
			"1.0: 1.0 * NICE('Alice') + -1.0 * NICE('Derek') <= 1.0 ^2",
			"1.0: 1.0 * NICE('Alice') + -1.0 * NICE('Eugene') <= 1.0 ^2",
			"1.0: 1.0 * NICE('Bob') + -1.0 * NICE('Alice') <= 1.0 ^2",
			"1.0: 1.0 * NICE('Bob') + -1.0 * NICE('Bob') <= 1.0 ^2",
			"1.0: 1.0 * NICE('Bob') + -1.0 * NICE('Charlie') <= 1.0 ^2",
			"1.0: 1.0 * NICE('Bob') + -1.0 * NICE('Derek') <= 1.0 ^2",
			"1.0: 1.0 * NICE('Bob') + -1.0 * NICE('Eugene') <= 1.0 ^2",
			"1.0: 1.0 * NICE('Charlie') + -1.0 * NICE('Alice') <= 1.0 ^2",
			"1.0: 1.0 * NICE('Charlie') + -1.0 * NICE('Bob') <= 1.0 ^2",
			"1.0: 1.0 * NICE('Charlie') + -1.0 * NICE('Charlie') <= 1.0 ^2",
			"1.0: 1.0 * NICE('Charlie') + -1.0 * NICE('Derek') <= 1.0 ^2",
			"1.0: 1.0 * NICE('Charlie') + -1.0 * NICE('Eugene') <= 1.0 ^2",
			"1.0: 1.0 * NICE('Derek') + -1.0 * NICE('Alice') <= 1.0 ^2",
			"1.0: 1.0 * NICE('Derek') + -1.0 * NICE('Bob') <= 1.0 ^2",
			"1.0: 1.0 * NICE('Derek') + -1.0 * NICE('Charlie') <= 1.0 ^2",
			"1.0: 1.0 * NICE('Derek') + -1.0 * NICE('Derek') <= 1.0 ^2",
			"1.0: 1.0 * NICE('Derek') + -1.0 * NICE('Eugene') <= 1.0 ^2",
			"1.0: 1.0 * NICE('Eugene') + -1.0 * NICE('Alice') <= 1.0 ^2",
			"1.0: 1.0 * NICE('Eugene') + -1.0 * NICE('Bob') <= 1.0 ^2",
			"1.0: 1.0 * NICE('Eugene') + -1.0 * NICE('Charlie') <= 1.0 ^2",
			"1.0: 1.0 * NICE('Eugene') + -1.0 * NICE('Derek') <= 1.0 ^2",
			"1.0: 1.0 * NICE('Eugene') + -1.0 * NICE('Eugene') <= 1.0 ^2",

			"1.0: 1.0 * NICE('Alice') + -1.0 * NICE('Alice') >= 1.0 ^2",
			"1.0: 1.0 * NICE('Alice') + -1.0 * NICE('Bob') >= 1.0 ^2",
			"1.0: 1.0 * NICE('Alice') + -1.0 * NICE('Charlie') >= 1.0 ^2",
			"1.0: 1.0 * NICE('Alice') + -1.0 * NICE('Derek') >= 1.0 ^2",
			"1.0: 1.0 * NICE('Alice') + -1.0 * NICE('Eugene') >= 1.0 ^2",
			"1.0: 1.0 * NICE('Bob') + -1.0 * NICE('Alice') >= 1.0 ^2",
			"1.0: 1.0 * NICE('Bob') + -1.0 * NICE('Bob') >= 1.0 ^2",
			"1.0: 1.0 * NICE('Bob') + -1.0 * NICE('Charlie') >= 1.0 ^2",
			"1.0: 1.0 * NICE('Bob') + -1.0 * NICE('Derek') >= 1.0 ^2",
			"1.0: 1.0 * NICE('Bob') + -1.0 * NICE('Eugene') >= 1.0 ^2",
			"1.0: 1.0 * NICE('Charlie') + -1.0 * NICE('Alice') >= 1.0 ^2",
			"1.0: 1.0 * NICE('Charlie') + -1.0 * NICE('Bob') >= 1.0 ^2",
			"1.0: 1.0 * NICE('Charlie') + -1.0 * NICE('Charlie') >= 1.0 ^2",
			"1.0: 1.0 * NICE('Charlie') + -1.0 * NICE('Derek') >= 1.0 ^2",
			"1.0: 1.0 * NICE('Charlie') + -1.0 * NICE('Eugene') >= 1.0 ^2",
			"1.0: 1.0 * NICE('Derek') + -1.0 * NICE('Alice') >= 1.0 ^2",
			"1.0: 1.0 * NICE('Derek') + -1.0 * NICE('Bob') >= 1.0 ^2",
			"1.0: 1.0 * NICE('Derek') + -1.0 * NICE('Charlie') >= 1.0 ^2",
			"1.0: 1.0 * NICE('Derek') + -1.0 * NICE('Derek') >= 1.0 ^2",
			"1.0: 1.0 * NICE('Derek') + -1.0 * NICE('Eugene') >= 1.0 ^2",
			"1.0: 1.0 * NICE('Eugene') + -1.0 * NICE('Alice') >= 1.0 ^2",
			"1.0: 1.0 * NICE('Eugene') + -1.0 * NICE('Bob') >= 1.0 ^2",
			"1.0: 1.0 * NICE('Eugene') + -1.0 * NICE('Charlie') >= 1.0 ^2",
			"1.0: 1.0 * NICE('Eugene') + -1.0 * NICE('Derek') >= 1.0 ^2",
			"1.0: 1.0 * NICE('Eugene') + -1.0 * NICE('Eugene') >= 1.0 ^2"
		);
		rule.groundAll(manager, store);
		PSLTest.compareGroundRules(expected, rule, store);
	}

	@Test
	// Everyone is 100% Nice in this test.
	// |B| * Friends(A, +B) >= 1 {B: Nice(B)}
	// |B| * Friends(A, +B) >= 1 {B: !Nice(B)}
	public void testSelectBaseNice() {
		GroundRuleStore store = new ADMMReasoner(model.config);
		AtomManager manager = new SimpleAtomManager(database);

		Rule rule;
		List<String> expected;
		List<Coefficient> coefficients;
		List<SummationAtomOrAtom> atoms;
		Map<SummationVariable, Formula> selects;

		coefficients = Arrays.asList(
			(Coefficient)(new Cardinality(new SummationVariable("B")))
		);

		atoms = Arrays.asList(
			(SummationAtomOrAtom)(new SummationAtom(
				model.predicates.get("Friends"),
				new SummationVariableOrTerm[]{new Variable("A"), new SummationVariable("B")}
			))
		);

		selects = new HashMap<SummationVariable, Formula>();
		selects.put(new SummationVariable("B"), new QueryAtom(model.predicates.get("Nice"), new Variable("B")));

		rule = new WeightedArithmeticRule(
				new ArithmeticRuleExpression(coefficients, atoms, FunctionComparator.LargerThan, new ConstantNumber(1)),
				selects,
				1.0,
				true
		);

		// Note that 'Eugene' is not present because Nice('Eugene') = 0.
		expected = Arrays.asList(
			"1.0: 4.0 * FRIENDS('Alice', 'Bob') + 4.0 * FRIENDS('Alice', 'Charlie') + 4.0 * FRIENDS('Alice', 'Derek') + 4.0 * FRIENDS('Alice', 'Eugene') >= 1.0 ^2",
			"1.0: 4.0 * FRIENDS('Bob', 'Alice') + 4.0 * FRIENDS('Bob', 'Charlie') + 4.0 * FRIENDS('Bob', 'Derek') + 4.0 * FRIENDS('Bob', 'Eugene') >= 1.0 ^2",
			"1.0: 4.0 * FRIENDS('Charlie', 'Alice') + 4.0 * FRIENDS('Charlie', 'Bob') + 4.0 * FRIENDS('Charlie', 'Derek') + 4.0 * FRIENDS('Charlie', 'Eugene') >= 1.0 ^2",
			"1.0: 4.0 * FRIENDS('Derek', 'Alice') + 4.0 * FRIENDS('Derek', 'Bob') + 4.0 * FRIENDS('Derek', 'Charlie') + 4.0 * FRIENDS('Derek', 'Eugene') >= 1.0 ^2",
			"1.0: 4.0 * FRIENDS('Eugene', 'Alice') + 4.0 * FRIENDS('Eugene', 'Bob') + 4.0 * FRIENDS('Eugene', 'Charlie') + 4.0 * FRIENDS('Eugene', 'Derek') >= 1.0 ^2"
		);
		rule.groundAll(manager, store);
		PSLTest.compareGroundRules(expected, rule, store, true);

		// Now negate the select.
		store = new ADMMReasoner(model.config);

		selects = new HashMap<SummationVariable, Formula>();
		selects.put(new SummationVariable("B"), new Negation(new QueryAtom(model.predicates.get("Nice"), new Variable("B"))));

		rule = new WeightedArithmeticRule(
				new ArithmeticRuleExpression(coefficients, atoms, FunctionComparator.LargerThan, new ConstantNumber(1)),
				selects,
				1.0,
				true
		);

<<<<<<< HEAD
		/* TEST TODO(eriq): Question out to Steve for semantics.
		// TEST
		System.out.println("TEST");

		expected = new ArrayList<String>();
		rule.groundAll(manager, store);
		PSLTest.compareGroundRules(expected, rule, store, true);
		*/
=======
		expected = Arrays.asList(
			"1.0: 0.0 >= 1.0 ^2",
			"1.0: 0.0 >= 1.0 ^2",
			"1.0: 0.0 >= 1.0 ^2",
			"1.0: 0.0 >= 1.0 ^2",
			"1.0: 0.0 >= 1.0 ^2"
		);
		rule.groundAll(manager, store);
		PSLTest.compareGroundRules(expected, rule, store, false);
>>>>>>> 30763c64
	}

	@Test
	// Everyone except Eugene has non-zero niceness.
	// |B| * Friends(A, +B) >= 1 {B: Nice(B)}
	// |B| * Friends(A, +B) >= 1 {B: !Nice(B)}
	public void testSelectBaseNotNice() {
		// Reset the model to not use 100% nice.
		initModel(false);

		GroundRuleStore store = new ADMMReasoner(model.config);
		AtomManager manager = new SimpleAtomManager(database);

		Rule rule;
		List<String> expected;
		List<Coefficient> coefficients;
		List<SummationAtomOrAtom> atoms;
		Map<SummationVariable, Formula> selects;

		coefficients = Arrays.asList(
			(Coefficient)(new Cardinality(new SummationVariable("B")))
		);

		atoms = Arrays.asList(
			(SummationAtomOrAtom)(new SummationAtom(
				model.predicates.get("Friends"),
				new SummationVariableOrTerm[]{new Variable("A"), new SummationVariable("B")}
			))
		);

		selects = new HashMap<SummationVariable, Formula>();
		selects.put(new SummationVariable("B"), new QueryAtom(model.predicates.get("Nice"), new Variable("B")));

		rule = new WeightedArithmeticRule(
				new ArithmeticRuleExpression(coefficients, atoms, FunctionComparator.LargerThan, new ConstantNumber(1)),
				selects,
				1.0,
				true
		);

		// Note that 'Eugene' is not present because Nice('Eugene') = 0.
		expected = Arrays.asList(
			"1.0: 3.0 * FRIENDS('Alice', 'Bob') + 3.0 * FRIENDS('Alice', 'Charlie') + 3.0 * FRIENDS('Alice', 'Derek') >= 1.0 ^2",
			"1.0: 3.0 * FRIENDS('Bob', 'Alice') + 3.0 * FRIENDS('Bob', 'Charlie') + 3.0 * FRIENDS('Bob', 'Derek') >= 1.0 ^2",
			"1.0: 3.0 * FRIENDS('Charlie', 'Alice') + 3.0 * FRIENDS('Charlie', 'Bob') + 3.0 * FRIENDS('Charlie', 'Derek') >= 1.0 ^2",
			"1.0: 3.0 * FRIENDS('Derek', 'Alice') + 3.0 * FRIENDS('Derek', 'Bob') + 3.0 * FRIENDS('Derek', 'Charlie') >= 1.0 ^2",
			"1.0: 4.0 * FRIENDS('Eugene', 'Alice') + 4.0 * FRIENDS('Eugene', 'Bob') + 4.0 * FRIENDS('Eugene', 'Charlie') + 4.0 * FRIENDS('Eugene', 'Derek') >= 1.0 ^2"
		);
		rule.groundAll(manager, store);
		PSLTest.compareGroundRules(expected, rule, store, true);

		// Now negate the select.
		store = new ADMMReasoner(model.config);

		selects = new HashMap<SummationVariable, Formula>();
		selects.put(new SummationVariable("B"), new Negation(new QueryAtom(model.predicates.get("Nice"), new Variable("B"))));

		rule = new WeightedArithmeticRule(
				new ArithmeticRuleExpression(coefficients, atoms, FunctionComparator.LargerThan, new ConstantNumber(1)),
				selects,
				1.0,
				true
		);

		/* TEST TODO(eriq): Question out to Steve for semantics.
		// TEST
		System.out.println("TEST");

		// Note that 'Eugene' is the only one because Nice('Eugene') = 0.
		expected = Arrays.asList(
			"1.0: 1.0 * FRIENDS('Alice', 'Euegne') >= 1.0 ^2",
			"1.0: 1.0 * FRIENDS('Bob', 'Euegne') >= 1.0 ^2",
			"1.0: 1.0 * FRIENDS('Charlie', 'Euegne') >= 1.0 ^2",
			"1.0: 1.0 * FRIENDS('Derek', 'Euegne') >= 1.0 ^2"
		);
		rule.groundAll(manager, store);
		PSLTest.compareGroundRules(expected, rule, store, true);
		*/
	}

	@Test
	// Everyone except Eugene has non-zero niceness.
	// |B| * Friends(A, +B) >= 1 {B: Friends(B, 'Alice') && Nice(B)}
	// |B| * Friends(A, +B) >= 1 {B: Friends(B, 'Alice') || Nice(B)}
	public void testSelectConstant() {
		// Reset the model to not use 100% nice.
		initModel(false);

		database.close();

		Set<StandardPredicate> toClose = new HashSet<StandardPredicate>();
		toClose.add(model.predicates.get("Nice"));
		toClose.add(model.predicates.get("Person"));
		toClose.add(model.predicates.get("Friends"));
		database = model.dataStore.getDatabase(model.targetPartition, toClose, model.observationPartition);

		GroundRuleStore store = new ADMMReasoner(model.config);
		AtomManager manager = new SimpleAtomManager(database);

		Rule rule;
		List<String> expected;
		List<Coefficient> coefficients;
		List<SummationAtomOrAtom> atoms;
		Map<SummationVariable, Formula> selects;

		coefficients = Arrays.asList(
			(Coefficient)(new Cardinality(new SummationVariable("B")))
		);

		atoms = Arrays.asList(
			(SummationAtomOrAtom)(new SummationAtom(
				model.predicates.get("Friends"),
				new SummationVariableOrTerm[]{new Variable("A"), new SummationVariable("B")}
			))
		);

		selects = new HashMap<SummationVariable, Formula>();
		selects.put(
			new SummationVariable("B"),
			new Conjunction(
				new QueryAtom(model.predicates.get("Friends"), new Variable("B"), database.getUniqueID("Alice")),
				new QueryAtom(model.predicates.get("Nice"), database.getUniqueID("Alice"))
			)
		);

		rule = new WeightedArithmeticRule(
				new ArithmeticRuleExpression(coefficients, atoms, FunctionComparator.LargerThan, new ConstantNumber(1)),
				selects,
				1.0,
				true
		);

		// Note that 'Alice' is not friends with herself.
		expected = Arrays.asList(
			"1.0: 4.0 * FRIENDS('Alice', 'Bob') + 4.0 * FRIENDS('Alice', 'Charlie') + 4.0 * FRIENDS('Alice', 'Derek') + 4.0 * FRIENDS('Alice', 'Eugene') >= 1.0 ^2",
			"1.0: 3.0 * FRIENDS('Bob', 'Charlie') + 3.0 * FRIENDS('Bob', 'Derek') + 3.0 * FRIENDS('Bob', 'Eugene') >= 1.0 ^2",
			"1.0: 3.0 * FRIENDS('Charlie', 'Bob') + 3.0 * FRIENDS('Charlie', 'Derek') + 3.0 * FRIENDS('Charlie', 'Eugene') >= 1.0 ^2",
			"1.0: 3.0 * FRIENDS('Derek', 'Bob') + 3.0 * FRIENDS('Derek', 'Charlie') + 3.0 * FRIENDS('Derek', 'Eugene') >= 1.0 ^2",
			"1.0: 3.0 * FRIENDS('Eugene', 'Bob') + 3.0 * FRIENDS('Eugene', 'Charlie') + 3.0 * FRIENDS('Eugene', 'Derek') >= 1.0 ^2"
		);
		rule.groundAll(manager, store);
		PSLTest.compareGroundRules(expected, rule, store, true);

		// Now change the select to a disjunction.
		store = new ADMMReasoner(model.config);

		selects = new HashMap<SummationVariable, Formula>();
		selects.put(
			new SummationVariable("B"),
			new Disjunction(
				new QueryAtom(model.predicates.get("Friends"), new Variable("B"), database.getUniqueID("Alice")),
				new QueryAtom(model.predicates.get("Nice"), database.getUniqueID("Alice"))
			)
		);

		rule = new WeightedArithmeticRule(
				new ArithmeticRuleExpression(coefficients, atoms, FunctionComparator.LargerThan, new ConstantNumber(1)),
				selects,
				1.0,
				true
		);

		// Note that 'Alice' is not friends with herself.
		expected = Arrays.asList(
			"1.0: 4.0 * FRIENDS('Alice', 'Bob') + 4.0 * FRIENDS('Alice', 'Charlie') + 4.0 * FRIENDS('Alice', 'Derek') + 4.0 * FRIENDS('Alice', 'Eugene') >= 1.0 ^2",
			"1.0: 4.0 * FRIENDS('Bob', 'Alice') + 4.0 * FRIENDS('Bob', 'Charlie') + 4.0 * FRIENDS('Bob', 'Derek') + 4.0 * FRIENDS('Bob', 'Eugene') >= 1.0 ^2",
			"1.0: 4.0 * FRIENDS('Charlie', 'Alice') + 4.0 * FRIENDS('Charlie', 'Bob') + 4.0 * FRIENDS('Charlie', 'Derek') + 4.0 * FRIENDS('Charlie', 'Eugene') >= 1.0 ^2",
			"1.0: 4.0 * FRIENDS('Derek', 'Alice') + 4.0 * FRIENDS('Derek', 'Bob') + 4.0 * FRIENDS('Derek', 'Charlie') + 4.0 * FRIENDS('Derek', 'Eugene') >= 1.0 ^2",
			"1.0: 4.0 * FRIENDS('Eugene', 'Alice') + 4.0 * FRIENDS('Eugene', 'Bob') + 4.0 * FRIENDS('Eugene', 'Charlie') + 4.0 * FRIENDS('Eugene', 'Derek') >= 1.0 ^2"
		);
		rule.groundAll(manager, store);
		PSLTest.compareGroundRules(expected, rule, store, true);
	}

	@Test
	// |B| * Friends(A, +B) >= 1
	public void testSummationNoSelect() {
		GroundRuleStore store = new ADMMReasoner(model.config);
		AtomManager manager = new SimpleAtomManager(database);

		Rule rule;
		List<String> expected;
		List<Coefficient> coefficients;
		List<SummationAtomOrAtom> atoms;
		Map<SummationVariable, Formula> selects;

		coefficients = Arrays.asList(
			(Coefficient)(new Cardinality(new SummationVariable("B")))
		);

		atoms = Arrays.asList(
			(SummationAtomOrAtom)(new SummationAtom(
				model.predicates.get("Friends"),
				new SummationVariableOrTerm[]{new Variable("A"), new SummationVariable("B")}
			))
		);

		selects = new HashMap<SummationVariable, Formula>();

		rule = new WeightedArithmeticRule(
				new ArithmeticRuleExpression(coefficients, atoms, FunctionComparator.LargerThan, new ConstantNumber(1)),
				selects,
				1.0,
				true
		);

		expected = Arrays.asList(
			"1.0: 4.0 * FRIENDS('Alice', 'Bob') + 4.0 * FRIENDS('Alice', 'Charlie') + 4.0 * FRIENDS('Alice', 'Derek') + 4.0 * FRIENDS('Alice', 'Eugene') >= 1.0 ^2",
			"1.0: 4.0 * FRIENDS('Bob', 'Alice') + 4.0 * FRIENDS('Bob', 'Charlie') + 4.0 * FRIENDS('Bob', 'Derek') + 4.0 * FRIENDS('Bob', 'Eugene') >= 1.0 ^2",
			"1.0: 4.0 * FRIENDS('Charlie', 'Alice') + 4.0 * FRIENDS('Charlie', 'Bob') + 4.0 * FRIENDS('Charlie', 'Derek') + 4.0 * FRIENDS('Charlie', 'Eugene') >= 1.0 ^2",
			"1.0: 4.0 * FRIENDS('Derek', 'Alice') + 4.0 * FRIENDS('Derek', 'Bob') + 4.0 * FRIENDS('Derek', 'Charlie') + 4.0 * FRIENDS('Derek', 'Eugene') >= 1.0 ^2",
			"1.0: 4.0 * FRIENDS('Eugene', 'Alice') + 4.0 * FRIENDS('Eugene', 'Bob') + 4.0 * FRIENDS('Eugene', 'Charlie') + 4.0 * FRIENDS('Eugene', 'Derek') >= 1.0 ^2"
		);
		rule.groundAll(manager, store);
		PSLTest.compareGroundRules(expected, rule, store, true);
	}

	@Test
	// Friends(+A, +B) >= 1
	// Friends(+A, +B) >= 1 {A: Nice(A)}
	// Friends(+A, +B) >= 1 {A: Nice(A)} {B: Nice(B)}
	public void testMultipleSummation() {
		// Reset the model to not use 100% nice.
		initModel(false);

		GroundRuleStore store = new ADMMReasoner(model.config);
		AtomManager manager = new SimpleAtomManager(database);

		Rule rule;
		List<String> expected;
		List<Coefficient> coefficients;
		List<SummationAtomOrAtom> atoms;
		Map<SummationVariable, Formula> selects;

		coefficients = Arrays.asList(
			(Coefficient)(new ConstantNumber(1))
		);

		atoms = Arrays.asList(
			(SummationAtomOrAtom)(new SummationAtom(
				model.predicates.get("Friends"),
				new SummationVariableOrTerm[]{new SummationVariable("A"), new SummationVariable("B")}
			))
		);

		selects = new HashMap<SummationVariable, Formula>();

		rule = new WeightedArithmeticRule(
				new ArithmeticRuleExpression(coefficients, atoms, FunctionComparator.LargerThan, new ConstantNumber(1)),
				selects,
				1.0,
				true
		);

		expected = Arrays.asList(
			"1.0: " +
				"1.0 * FRIENDS('Alice', 'Bob') + 1.0 * FRIENDS('Alice', 'Charlie') + 1.0 * FRIENDS('Alice', 'Derek') + 1.0 * FRIENDS('Alice', 'Eugene') " +
				"1.0 * FRIENDS('Bob', 'Alice') + 1.0 * FRIENDS('Bob', 'Charlie') + 1.0 * FRIENDS('Bob', 'Derek') + 1.0 * FRIENDS('Bob', 'Eugene') " +
				"1.0 * FRIENDS('Charlie', 'Alice') + 1.0 * FRIENDS('Charlie', 'Bob') + 1.0 * FRIENDS('Charlie', 'Derek') + 1.0 * FRIENDS('Charlie', 'Eugene') " +
				"1.0 * FRIENDS('Derek', 'Alice') + 1.0 * FRIENDS('Derek', 'Bob') + 1.0 * FRIENDS('Derek', 'Charlie') + 1.0 * FRIENDS('Derek', 'Eugene') " +
				"1.0 * FRIENDS('Eugene', 'Alice') + 1.0 * FRIENDS('Eugene', 'Bob') + 1.0 * FRIENDS('Eugene', 'Charlie') + 1.0 * FRIENDS('Eugene', 'Derek') " +
				">= 1.0 ^2"
		);
		rule.groundAll(manager, store);
		PSLTest.compareGroundRules(expected, rule, store, true);

		// Add a select on A.
		store = new ADMMReasoner(model.config);

		selects.put(
			new SummationVariable("A"),
			new QueryAtom(model.predicates.get("Nice"), new Variable("A"))
		);

		rule = new WeightedArithmeticRule(
				new ArithmeticRuleExpression(coefficients, atoms, FunctionComparator.LargerThan, new ConstantNumber(1)),
				selects,
				1.0,
				true
		);

		expected = Arrays.asList(
			"1.0: " +
				"1.0 * FRIENDS('Alice', 'Bob') + 1.0 * FRIENDS('Alice', 'Charlie') + 1.0 * FRIENDS('Alice', 'Derek') + 1.0 * FRIENDS('Alice', 'Eugene') " +
				"1.0 * FRIENDS('Bob', 'Alice') + 1.0 * FRIENDS('Bob', 'Charlie') + 1.0 * FRIENDS('Bob', 'Derek') + 1.0 * FRIENDS('Bob', 'Eugene') " +
				"1.0 * FRIENDS('Charlie', 'Alice') + 1.0 * FRIENDS('Charlie', 'Bob') + 1.0 * FRIENDS('Charlie', 'Derek') + 1.0 * FRIENDS('Charlie', 'Eugene') " +
				"1.0 * FRIENDS('Derek', 'Alice') + 1.0 * FRIENDS('Derek', 'Bob') + 1.0 * FRIENDS('Derek', 'Charlie') + 1.0 * FRIENDS('Derek', 'Eugene') " +
				">= 1.0 ^2"
		);
		rule.groundAll(manager, store);
		PSLTest.compareGroundRules(expected, rule, store, true);

		// Add a select on B.
		store = new ADMMReasoner(model.config);

		selects.put(
			new SummationVariable("B"),
			new QueryAtom(model.predicates.get("Nice"), new Variable("B"))
		);

		rule = new WeightedArithmeticRule(
				new ArithmeticRuleExpression(coefficients, atoms, FunctionComparator.LargerThan, new ConstantNumber(1)),
				selects,
				1.0,
				true
		);

		expected = Arrays.asList(
			"1.0: " +
				"1.0 * FRIENDS('Alice', 'Bob') + 1.0 * FRIENDS('Alice', 'Charlie') + 1.0 * FRIENDS('Alice', 'Derek') " +
				"1.0 * FRIENDS('Bob', 'Alice') + 1.0 * FRIENDS('Bob', 'Charlie') + 1.0 * FRIENDS('Bob', 'Derek') " +
				"1.0 * FRIENDS('Charlie', 'Alice') + 1.0 * FRIENDS('Charlie', 'Bob') + 1.0 * FRIENDS('Charlie', 'Derek') " +
				"1.0 * FRIENDS('Derek', 'Alice') + 1.0 * FRIENDS('Derek', 'Bob') + 1.0 * FRIENDS('Derek', 'Charlie') " +
				">= 1.0 ^2"
		);
		rule.groundAll(manager, store);
		PSLTest.compareGroundRules(expected, rule, store, true);
	}

	@Test
	// |A| * Friends(+A, +B) >= 1 {B: Nice(B)}
	// |B| * Friends(+A, +B) >= 1 {B: Nice(B)}
	// |A| + |B| * Friends(+A, +B) >= 1 {B: Nice(B)}
	// |A| - |B| * Friends(+A, +B) >= 1 {B: Nice(B)}
	// |A| * |B| * Friends(+A, +B) >= 1 {B: Nice(B)}
	// |A| / |B| * Friends(+A, +B) >= 1 {B: Nice(B)}
	public void testMultipleSummationCardinality() {
		// Reset the model to not use 100% nice.
		initModel(false);

		GroundRuleStore store = new ADMMReasoner(model.config);
		AtomManager manager = new SimpleAtomManager(database);

		Rule rule;
		List<String> expected;
		List<Coefficient> coefficients;
		List<SummationAtomOrAtom> atoms;
		Map<SummationVariable, Formula> selects;

		coefficients = Arrays.asList(
			(Coefficient)(new Cardinality(new SummationVariable("A")))
		);

		atoms = Arrays.asList(
			(SummationAtomOrAtom)(new SummationAtom(
				model.predicates.get("Friends"),
				new SummationVariableOrTerm[]{new SummationVariable("A"), new SummationVariable("B")}
			))
		);

		selects = new HashMap<SummationVariable, Formula>();
		selects.put(
			new SummationVariable("B"),
			new QueryAtom(model.predicates.get("Nice"), new Variable("B"))
		);

		rule = new WeightedArithmeticRule(
				new ArithmeticRuleExpression(coefficients, atoms, FunctionComparator.LargerThan, new ConstantNumber(1)),
				selects,
				1.0,
				true
		);

		expected = Arrays.asList(
			"1.0: " +
				"5.0 * FRIENDS('Alice', 'Bob') + 5.0 * FRIENDS('Alice', 'Charlie') + 5.0 * FRIENDS('Alice', 'Derek') " +
				"5.0 * FRIENDS('Bob', 'Alice') + 5.0 * FRIENDS('Bob', 'Charlie') + 5.0 * FRIENDS('Bob', 'Derek') " +
				"5.0 * FRIENDS('Charlie', 'Alice') + 5.0 * FRIENDS('Charlie', 'Bob') + 5.0 * FRIENDS('Charlie', 'Derek') " +
				"5.0 * FRIENDS('Derek', 'Alice') + 5.0 * FRIENDS('Derek', 'Bob') + 5.0 * FRIENDS('Derek', 'Charlie') " +
				"5.0 * FRIENDS('Eugene', 'Alice') + 5.0 * FRIENDS('Eugene', 'Bob') + 5.0 * FRIENDS('Eugene', 'Charlie') + 5.0 * FRIENDS('Eugene', 'Derek') " +
				">= 1.0 ^2"
		);
		rule.groundAll(manager, store);
		PSLTest.compareGroundRules(expected, rule, store, true);

		// |B|
		store = new ADMMReasoner(model.config);

		coefficients = Arrays.asList(
			(Coefficient)(new Cardinality(new SummationVariable("B")))
		);

		rule = new WeightedArithmeticRule(
				new ArithmeticRuleExpression(coefficients, atoms, FunctionComparator.LargerThan, new ConstantNumber(1)),
				selects,
				1.0,
				true
		);

		expected = Arrays.asList(
			"1.0: " +
				"4.0 * FRIENDS('Alice', 'Bob') + 4.0 * FRIENDS('Alice', 'Charlie') + 4.0 * FRIENDS('Alice', 'Derek') " +
				"4.0 * FRIENDS('Bob', 'Alice') + 4.0 * FRIENDS('Bob', 'Charlie') + 4.0 * FRIENDS('Bob', 'Derek') " +
				"4.0 * FRIENDS('Charlie', 'Alice') + 4.0 * FRIENDS('Charlie', 'Bob') + 4.0 * FRIENDS('Charlie', 'Derek') " +
				"4.0 * FRIENDS('Derek', 'Alice') + 4.0 * FRIENDS('Derek', 'Bob') + 4.0 * FRIENDS('Derek', 'Charlie') " +
				"4.0 * FRIENDS('Eugene', 'Alice') + 4.0 * FRIENDS('Eugene', 'Bob') + 4.0 * FRIENDS('Eugene', 'Charlie') + 4.0 * FRIENDS('Eugene', 'Derek') " +
				">= 1.0 ^2"
		);
		rule.groundAll(manager, store);
		PSLTest.compareGroundRules(expected, rule, store, true);

		// |A| + |B|
		store = new ADMMReasoner(model.config);

		coefficients = Arrays.asList(
			(Coefficient)(new Add(new Cardinality(new SummationVariable("A")), new Cardinality(new SummationVariable("B"))))
		);

		rule = new WeightedArithmeticRule(
				new ArithmeticRuleExpression(coefficients, atoms, FunctionComparator.LargerThan, new ConstantNumber(1)),
				selects,
				1.0,
				true
		);

		expected = Arrays.asList(
			"1.0: " +
				"9.0 * FRIENDS('Alice', 'Bob') + 9.0 * FRIENDS('Alice', 'Charlie') + 9.0 * FRIENDS('Alice', 'Derek') " +
				"9.0 * FRIENDS('Bob', 'Alice') + 9.0 * FRIENDS('Bob', 'Charlie') + 9.0 * FRIENDS('Bob', 'Derek') " +
				"9.0 * FRIENDS('Charlie', 'Alice') + 9.0 * FRIENDS('Charlie', 'Bob') + 9.0 * FRIENDS('Charlie', 'Derek') " +
				"9.0 * FRIENDS('Derek', 'Alice') + 9.0 * FRIENDS('Derek', 'Bob') + 9.0 * FRIENDS('Derek', 'Charlie') " +
				"9.0 * FRIENDS('Eugene', 'Alice') + 9.0 * FRIENDS('Eugene', 'Bob') + 9.0 * FRIENDS('Eugene', 'Charlie') + 9.0 * FRIENDS('Eugene', 'Derek') " +
				">= 1.0 ^2"
		);
		rule.groundAll(manager, store);
		PSLTest.compareGroundRules(expected, rule, store, true);

		// |A| - |B|
		store = new ADMMReasoner(model.config);

		coefficients = Arrays.asList(
			(Coefficient)(new Subtract(new Cardinality(new SummationVariable("A")), new Cardinality(new SummationVariable("B"))))
		);

		rule = new WeightedArithmeticRule(
				new ArithmeticRuleExpression(coefficients, atoms, FunctionComparator.LargerThan, new ConstantNumber(1)),
				selects,
				1.0,
				true
		);

		expected = Arrays.asList(
			"1.0: " +
				"1.0 * FRIENDS('Alice', 'Bob') + 1.0 * FRIENDS('Alice', 'Charlie') + 1.0 * FRIENDS('Alice', 'Derek') " +
				"1.0 * FRIENDS('Bob', 'Alice') + 1.0 * FRIENDS('Bob', 'Charlie') + 1.0 * FRIENDS('Bob', 'Derek') " +
				"1.0 * FRIENDS('Charlie', 'Alice') + 1.0 * FRIENDS('Charlie', 'Bob') + 1.0 * FRIENDS('Charlie', 'Derek') " +
				"1.0 * FRIENDS('Derek', 'Alice') + 1.0 * FRIENDS('Derek', 'Bob') + 1.0 * FRIENDS('Derek', 'Charlie') " +
				"1.0 * FRIENDS('Eugene', 'Alice') + 1.0 * FRIENDS('Eugene', 'Bob') + 1.0 * FRIENDS('Eugene', 'Charlie') + 1.0 * FRIENDS('Eugene', 'Derek') " +
				">= 1.0 ^2"
		);
		rule.groundAll(manager, store);
		PSLTest.compareGroundRules(expected, rule, store, true);

		// |A| * |B|
		store = new ADMMReasoner(model.config);

		coefficients = Arrays.asList(
			(Coefficient)(new Multiply(new Cardinality(new SummationVariable("A")), new Cardinality(new SummationVariable("B"))))
		);

		rule = new WeightedArithmeticRule(
				new ArithmeticRuleExpression(coefficients, atoms, FunctionComparator.LargerThan, new ConstantNumber(1)),
				selects,
				1.0,
				true
		);

		expected = Arrays.asList(
			"1.0: " +
				"20.0 * FRIENDS('Alice', 'Bob') + 20.0 * FRIENDS('Alice', 'Charlie') + 20.0 * FRIENDS('Alice', 'Derek') " +
				"20.0 * FRIENDS('Bob', 'Alice') + 20.0 * FRIENDS('Bob', 'Charlie') + 20.0 * FRIENDS('Bob', 'Derek') " +
				"20.0 * FRIENDS('Charlie', 'Alice') + 20.0 * FRIENDS('Charlie', 'Bob') + 20.0 * FRIENDS('Charlie', 'Derek') " +
				"20.0 * FRIENDS('Derek', 'Alice') + 20.0 * FRIENDS('Derek', 'Bob') + 20.0 * FRIENDS('Derek', 'Charlie') " +
				"20.0 * FRIENDS('Eugene', 'Alice') + 20.0 * FRIENDS('Eugene', 'Bob') + 20.0 * FRIENDS('Eugene', 'Charlie') + 20.0 * FRIENDS('Eugene', 'Derek') " +
				">= 1.0 ^2"
		);
		rule.groundAll(manager, store);
		PSLTest.compareGroundRules(expected, rule, store, true);

		// |A| / |B|
		store = new ADMMReasoner(model.config);

		coefficients = Arrays.asList(
			(Coefficient)(new Divide(new Cardinality(new SummationVariable("A")), new Cardinality(new SummationVariable("B"))))
		);

		rule = new WeightedArithmeticRule(
				new ArithmeticRuleExpression(coefficients, atoms, FunctionComparator.LargerThan, new ConstantNumber(1)),
				selects,
				1.0,
				true
		);

		expected = Arrays.asList(
			"1.0: " +
				"1.25 * FRIENDS('Alice', 'Bob') + 1.25 * FRIENDS('Alice', 'Charlie') + 1.25 * FRIENDS('Alice', 'Derek') " +
				"1.25 * FRIENDS('Bob', 'Alice') + 1.25 * FRIENDS('Bob', 'Charlie') + 1.25 * FRIENDS('Bob', 'Derek') " +
				"1.25 * FRIENDS('Charlie', 'Alice') + 1.25 * FRIENDS('Charlie', 'Bob') + 1.25 * FRIENDS('Charlie', 'Derek') " +
				"1.25 * FRIENDS('Derek', 'Alice') + 1.25 * FRIENDS('Derek', 'Bob') + 1.25 * FRIENDS('Derek', 'Charlie') " +
				"1.25 * FRIENDS('Eugene', 'Alice') + 1.25 * FRIENDS('Eugene', 'Bob') + 1.25 * FRIENDS('Eugene', 'Charlie') + 1.25 * FRIENDS('Eugene', 'Derek') " +
				">= 1.0 ^2"
		);
		rule.groundAll(manager, store);
		PSLTest.compareGroundRules(expected, rule, store, true);
	}

	/*
			'Alice', 'Alice',
			'Alice', 'Bob',
			'Alice', 'Charlie',
			'Alice', 'Derek',
			'Alice', 'Eugene',
			'Bob', 'Alice',
			'Bob', 'Bob',
			'Bob', 'Charlie',
			'Bob', 'Derek',
			'Bob', 'Eugene',
			'Charlie', 'Alice',
			'Charlie', 'Bob',
			'Charlie', 'Charlie',
			'Charlie', 'Derek',
			'Charlie', 'Eugene',
			'Derek', 'Alice',
			'Derek', 'Bob',
			'Derek', 'Charlie',
			'Derek', 'Derek',
			'Derek', 'Eugene',
			'Eugene', 'Alice',
			'Eugene', 'Bob',
			'Eugene', 'Charlie',
			'Eugene', 'Derek',
			'Eugene', 'Eugene'


	// TODO(eriq):
	//	- No Goundings because of select
	//	- No Groundings not because of select
	//	- Coefficient Functions
	//		 - (Min / Max)
	//		 - Use cardinality
	//	- Groundings limited by select with variable not from summation atom.
	//		 (Bi(A, +B) + Uno(C) = 1 {B: Bi(B, C)}
	//		 Imagine if Uno(C) only had C1 while Bi(B, C) has (B1, C1), (B2, C2), and (B3, C3).
	//	- Triple atom with 2 normal and 1 summation variable.

	*/

	@After
	public void cleanup() {
		database.close();
		model.dataStore.close();
	}
}<|MERGE_RESOLUTION|>--- conflicted
+++ resolved
@@ -512,16 +512,6 @@
 				true
 		);
 
-<<<<<<< HEAD
-		/* TEST TODO(eriq): Question out to Steve for semantics.
-		// TEST
-		System.out.println("TEST");
-
-		expected = new ArrayList<String>();
-		rule.groundAll(manager, store);
-		PSLTest.compareGroundRules(expected, rule, store, true);
-		*/
-=======
 		expected = Arrays.asList(
 			"1.0: 0.0 >= 1.0 ^2",
 			"1.0: 0.0 >= 1.0 ^2",
@@ -531,7 +521,6 @@
 		);
 		rule.groundAll(manager, store);
 		PSLTest.compareGroundRules(expected, rule, store, false);
->>>>>>> 30763c64
 	}
 
 	@Test
@@ -788,10 +777,10 @@
 
 		expected = Arrays.asList(
 			"1.0: " +
-				"1.0 * FRIENDS('Alice', 'Bob') + 1.0 * FRIENDS('Alice', 'Charlie') + 1.0 * FRIENDS('Alice', 'Derek') + 1.0 * FRIENDS('Alice', 'Eugene') " +
-				"1.0 * FRIENDS('Bob', 'Alice') + 1.0 * FRIENDS('Bob', 'Charlie') + 1.0 * FRIENDS('Bob', 'Derek') + 1.0 * FRIENDS('Bob', 'Eugene') " +
-				"1.0 * FRIENDS('Charlie', 'Alice') + 1.0 * FRIENDS('Charlie', 'Bob') + 1.0 * FRIENDS('Charlie', 'Derek') + 1.0 * FRIENDS('Charlie', 'Eugene') " +
-				"1.0 * FRIENDS('Derek', 'Alice') + 1.0 * FRIENDS('Derek', 'Bob') + 1.0 * FRIENDS('Derek', 'Charlie') + 1.0 * FRIENDS('Derek', 'Eugene') " +
+				"1.0 * FRIENDS('Alice', 'Bob') + 1.0 * FRIENDS('Alice', 'Charlie') + 1.0 * FRIENDS('Alice', 'Derek') + 1.0 * FRIENDS('Alice', 'Eugene') + " +
+				"1.0 * FRIENDS('Bob', 'Alice') + 1.0 * FRIENDS('Bob', 'Charlie') + 1.0 * FRIENDS('Bob', 'Derek') + 1.0 * FRIENDS('Bob', 'Eugene') + " +
+				"1.0 * FRIENDS('Charlie', 'Alice') + 1.0 * FRIENDS('Charlie', 'Bob') + 1.0 * FRIENDS('Charlie', 'Derek') + 1.0 * FRIENDS('Charlie', 'Eugene') + " +
+				"1.0 * FRIENDS('Derek', 'Alice') + 1.0 * FRIENDS('Derek', 'Bob') + 1.0 * FRIENDS('Derek', 'Charlie') + 1.0 * FRIENDS('Derek', 'Eugene') + " +
 				"1.0 * FRIENDS('Eugene', 'Alice') + 1.0 * FRIENDS('Eugene', 'Bob') + 1.0 * FRIENDS('Eugene', 'Charlie') + 1.0 * FRIENDS('Eugene', 'Derek') " +
 				">= 1.0 ^2"
 		);
@@ -815,9 +804,9 @@
 
 		expected = Arrays.asList(
 			"1.0: " +
-				"1.0 * FRIENDS('Alice', 'Bob') + 1.0 * FRIENDS('Alice', 'Charlie') + 1.0 * FRIENDS('Alice', 'Derek') + 1.0 * FRIENDS('Alice', 'Eugene') " +
-				"1.0 * FRIENDS('Bob', 'Alice') + 1.0 * FRIENDS('Bob', 'Charlie') + 1.0 * FRIENDS('Bob', 'Derek') + 1.0 * FRIENDS('Bob', 'Eugene') " +
-				"1.0 * FRIENDS('Charlie', 'Alice') + 1.0 * FRIENDS('Charlie', 'Bob') + 1.0 * FRIENDS('Charlie', 'Derek') + 1.0 * FRIENDS('Charlie', 'Eugene') " +
+				"1.0 * FRIENDS('Alice', 'Bob') + 1.0 * FRIENDS('Alice', 'Charlie') + 1.0 * FRIENDS('Alice', 'Derek') + 1.0 * FRIENDS('Alice', 'Eugene') + " +
+				"1.0 * FRIENDS('Bob', 'Alice') + 1.0 * FRIENDS('Bob', 'Charlie') + 1.0 * FRIENDS('Bob', 'Derek') + 1.0 * FRIENDS('Bob', 'Eugene') + " +
+				"1.0 * FRIENDS('Charlie', 'Alice') + 1.0 * FRIENDS('Charlie', 'Bob') + 1.0 * FRIENDS('Charlie', 'Derek') + 1.0 * FRIENDS('Charlie', 'Eugene') + " +
 				"1.0 * FRIENDS('Derek', 'Alice') + 1.0 * FRIENDS('Derek', 'Bob') + 1.0 * FRIENDS('Derek', 'Charlie') + 1.0 * FRIENDS('Derek', 'Eugene') " +
 				">= 1.0 ^2"
 		);
@@ -841,9 +830,9 @@
 
 		expected = Arrays.asList(
 			"1.0: " +
-				"1.0 * FRIENDS('Alice', 'Bob') + 1.0 * FRIENDS('Alice', 'Charlie') + 1.0 * FRIENDS('Alice', 'Derek') " +
-				"1.0 * FRIENDS('Bob', 'Alice') + 1.0 * FRIENDS('Bob', 'Charlie') + 1.0 * FRIENDS('Bob', 'Derek') " +
-				"1.0 * FRIENDS('Charlie', 'Alice') + 1.0 * FRIENDS('Charlie', 'Bob') + 1.0 * FRIENDS('Charlie', 'Derek') " +
+				"1.0 * FRIENDS('Alice', 'Bob') + 1.0 * FRIENDS('Alice', 'Charlie') + 1.0 * FRIENDS('Alice', 'Derek') + " +
+				"1.0 * FRIENDS('Bob', 'Alice') + 1.0 * FRIENDS('Bob', 'Charlie') + 1.0 * FRIENDS('Bob', 'Derek') + " +
+				"1.0 * FRIENDS('Charlie', 'Alice') + 1.0 * FRIENDS('Charlie', 'Bob') + 1.0 * FRIENDS('Charlie', 'Derek') + " +
 				"1.0 * FRIENDS('Derek', 'Alice') + 1.0 * FRIENDS('Derek', 'Bob') + 1.0 * FRIENDS('Derek', 'Charlie') " +
 				">= 1.0 ^2"
 		);
@@ -897,10 +886,10 @@
 
 		expected = Arrays.asList(
 			"1.0: " +
-				"5.0 * FRIENDS('Alice', 'Bob') + 5.0 * FRIENDS('Alice', 'Charlie') + 5.0 * FRIENDS('Alice', 'Derek') " +
-				"5.0 * FRIENDS('Bob', 'Alice') + 5.0 * FRIENDS('Bob', 'Charlie') + 5.0 * FRIENDS('Bob', 'Derek') " +
-				"5.0 * FRIENDS('Charlie', 'Alice') + 5.0 * FRIENDS('Charlie', 'Bob') + 5.0 * FRIENDS('Charlie', 'Derek') " +
-				"5.0 * FRIENDS('Derek', 'Alice') + 5.0 * FRIENDS('Derek', 'Bob') + 5.0 * FRIENDS('Derek', 'Charlie') " +
+				"5.0 * FRIENDS('Alice', 'Bob') + 5.0 * FRIENDS('Alice', 'Charlie') + 5.0 * FRIENDS('Alice', 'Derek') + " +
+				"5.0 * FRIENDS('Bob', 'Alice') + 5.0 * FRIENDS('Bob', 'Charlie') + 5.0 * FRIENDS('Bob', 'Derek') + " +
+				"5.0 * FRIENDS('Charlie', 'Alice') + 5.0 * FRIENDS('Charlie', 'Bob') + 5.0 * FRIENDS('Charlie', 'Derek') + " +
+				"5.0 * FRIENDS('Derek', 'Alice') + 5.0 * FRIENDS('Derek', 'Bob') + 5.0 * FRIENDS('Derek', 'Charlie') + " +
 				"5.0 * FRIENDS('Eugene', 'Alice') + 5.0 * FRIENDS('Eugene', 'Bob') + 5.0 * FRIENDS('Eugene', 'Charlie') + 5.0 * FRIENDS('Eugene', 'Derek') " +
 				">= 1.0 ^2"
 		);
@@ -923,10 +912,10 @@
 
 		expected = Arrays.asList(
 			"1.0: " +
-				"4.0 * FRIENDS('Alice', 'Bob') + 4.0 * FRIENDS('Alice', 'Charlie') + 4.0 * FRIENDS('Alice', 'Derek') " +
-				"4.0 * FRIENDS('Bob', 'Alice') + 4.0 * FRIENDS('Bob', 'Charlie') + 4.0 * FRIENDS('Bob', 'Derek') " +
-				"4.0 * FRIENDS('Charlie', 'Alice') + 4.0 * FRIENDS('Charlie', 'Bob') + 4.0 * FRIENDS('Charlie', 'Derek') " +
-				"4.0 * FRIENDS('Derek', 'Alice') + 4.0 * FRIENDS('Derek', 'Bob') + 4.0 * FRIENDS('Derek', 'Charlie') " +
+				"4.0 * FRIENDS('Alice', 'Bob') + 4.0 * FRIENDS('Alice', 'Charlie') + 4.0 * FRIENDS('Alice', 'Derek') + " +
+				"4.0 * FRIENDS('Bob', 'Alice') + 4.0 * FRIENDS('Bob', 'Charlie') + 4.0 * FRIENDS('Bob', 'Derek') + " +
+				"4.0 * FRIENDS('Charlie', 'Alice') + 4.0 * FRIENDS('Charlie', 'Bob') + 4.0 * FRIENDS('Charlie', 'Derek') + " +
+				"4.0 * FRIENDS('Derek', 'Alice') + 4.0 * FRIENDS('Derek', 'Bob') + 4.0 * FRIENDS('Derek', 'Charlie') + " +
 				"4.0 * FRIENDS('Eugene', 'Alice') + 4.0 * FRIENDS('Eugene', 'Bob') + 4.0 * FRIENDS('Eugene', 'Charlie') + 4.0 * FRIENDS('Eugene', 'Derek') " +
 				">= 1.0 ^2"
 		);
@@ -949,10 +938,10 @@
 
 		expected = Arrays.asList(
 			"1.0: " +
-				"9.0 * FRIENDS('Alice', 'Bob') + 9.0 * FRIENDS('Alice', 'Charlie') + 9.0 * FRIENDS('Alice', 'Derek') " +
-				"9.0 * FRIENDS('Bob', 'Alice') + 9.0 * FRIENDS('Bob', 'Charlie') + 9.0 * FRIENDS('Bob', 'Derek') " +
-				"9.0 * FRIENDS('Charlie', 'Alice') + 9.0 * FRIENDS('Charlie', 'Bob') + 9.0 * FRIENDS('Charlie', 'Derek') " +
-				"9.0 * FRIENDS('Derek', 'Alice') + 9.0 * FRIENDS('Derek', 'Bob') + 9.0 * FRIENDS('Derek', 'Charlie') " +
+				"9.0 * FRIENDS('Alice', 'Bob') + 9.0 * FRIENDS('Alice', 'Charlie') + 9.0 * FRIENDS('Alice', 'Derek') + " +
+				"9.0 * FRIENDS('Bob', 'Alice') + 9.0 * FRIENDS('Bob', 'Charlie') + 9.0 * FRIENDS('Bob', 'Derek') + " +
+				"9.0 * FRIENDS('Charlie', 'Alice') + 9.0 * FRIENDS('Charlie', 'Bob') + 9.0 * FRIENDS('Charlie', 'Derek') + " +
+				"9.0 * FRIENDS('Derek', 'Alice') + 9.0 * FRIENDS('Derek', 'Bob') + 9.0 * FRIENDS('Derek', 'Charlie') + " +
 				"9.0 * FRIENDS('Eugene', 'Alice') + 9.0 * FRIENDS('Eugene', 'Bob') + 9.0 * FRIENDS('Eugene', 'Charlie') + 9.0 * FRIENDS('Eugene', 'Derek') " +
 				">= 1.0 ^2"
 		);
@@ -975,10 +964,10 @@
 
 		expected = Arrays.asList(
 			"1.0: " +
-				"1.0 * FRIENDS('Alice', 'Bob') + 1.0 * FRIENDS('Alice', 'Charlie') + 1.0 * FRIENDS('Alice', 'Derek') " +
-				"1.0 * FRIENDS('Bob', 'Alice') + 1.0 * FRIENDS('Bob', 'Charlie') + 1.0 * FRIENDS('Bob', 'Derek') " +
-				"1.0 * FRIENDS('Charlie', 'Alice') + 1.0 * FRIENDS('Charlie', 'Bob') + 1.0 * FRIENDS('Charlie', 'Derek') " +
-				"1.0 * FRIENDS('Derek', 'Alice') + 1.0 * FRIENDS('Derek', 'Bob') + 1.0 * FRIENDS('Derek', 'Charlie') " +
+				"1.0 * FRIENDS('Alice', 'Bob') + 1.0 * FRIENDS('Alice', 'Charlie') + 1.0 * FRIENDS('Alice', 'Derek') + " +
+				"1.0 * FRIENDS('Bob', 'Alice') + 1.0 * FRIENDS('Bob', 'Charlie') + 1.0 * FRIENDS('Bob', 'Derek') + " +
+				"1.0 * FRIENDS('Charlie', 'Alice') + 1.0 * FRIENDS('Charlie', 'Bob') + 1.0 * FRIENDS('Charlie', 'Derek') + " +
+				"1.0 * FRIENDS('Derek', 'Alice') + 1.0 * FRIENDS('Derek', 'Bob') + 1.0 * FRIENDS('Derek', 'Charlie') + " +
 				"1.0 * FRIENDS('Eugene', 'Alice') + 1.0 * FRIENDS('Eugene', 'Bob') + 1.0 * FRIENDS('Eugene', 'Charlie') + 1.0 * FRIENDS('Eugene', 'Derek') " +
 				">= 1.0 ^2"
 		);
@@ -1001,10 +990,10 @@
 
 		expected = Arrays.asList(
 			"1.0: " +
-				"20.0 * FRIENDS('Alice', 'Bob') + 20.0 * FRIENDS('Alice', 'Charlie') + 20.0 * FRIENDS('Alice', 'Derek') " +
-				"20.0 * FRIENDS('Bob', 'Alice') + 20.0 * FRIENDS('Bob', 'Charlie') + 20.0 * FRIENDS('Bob', 'Derek') " +
-				"20.0 * FRIENDS('Charlie', 'Alice') + 20.0 * FRIENDS('Charlie', 'Bob') + 20.0 * FRIENDS('Charlie', 'Derek') " +
-				"20.0 * FRIENDS('Derek', 'Alice') + 20.0 * FRIENDS('Derek', 'Bob') + 20.0 * FRIENDS('Derek', 'Charlie') " +
+				"20.0 * FRIENDS('Alice', 'Bob') + 20.0 * FRIENDS('Alice', 'Charlie') + 20.0 * FRIENDS('Alice', 'Derek') + " +
+				"20.0 * FRIENDS('Bob', 'Alice') + 20.0 * FRIENDS('Bob', 'Charlie') + 20.0 * FRIENDS('Bob', 'Derek') + " +
+				"20.0 * FRIENDS('Charlie', 'Alice') + 20.0 * FRIENDS('Charlie', 'Bob') + 20.0 * FRIENDS('Charlie', 'Derek') + " +
+				"20.0 * FRIENDS('Derek', 'Alice') + 20.0 * FRIENDS('Derek', 'Bob') + 20.0 * FRIENDS('Derek', 'Charlie') + " +
 				"20.0 * FRIENDS('Eugene', 'Alice') + 20.0 * FRIENDS('Eugene', 'Bob') + 20.0 * FRIENDS('Eugene', 'Charlie') + 20.0 * FRIENDS('Eugene', 'Derek') " +
 				">= 1.0 ^2"
 		);
@@ -1027,10 +1016,10 @@
 
 		expected = Arrays.asList(
 			"1.0: " +
-				"1.25 * FRIENDS('Alice', 'Bob') + 1.25 * FRIENDS('Alice', 'Charlie') + 1.25 * FRIENDS('Alice', 'Derek') " +
-				"1.25 * FRIENDS('Bob', 'Alice') + 1.25 * FRIENDS('Bob', 'Charlie') + 1.25 * FRIENDS('Bob', 'Derek') " +
-				"1.25 * FRIENDS('Charlie', 'Alice') + 1.25 * FRIENDS('Charlie', 'Bob') + 1.25 * FRIENDS('Charlie', 'Derek') " +
-				"1.25 * FRIENDS('Derek', 'Alice') + 1.25 * FRIENDS('Derek', 'Bob') + 1.25 * FRIENDS('Derek', 'Charlie') " +
+				"1.25 * FRIENDS('Alice', 'Bob') + 1.25 * FRIENDS('Alice', 'Charlie') + 1.25 * FRIENDS('Alice', 'Derek') + " +
+				"1.25 * FRIENDS('Bob', 'Alice') + 1.25 * FRIENDS('Bob', 'Charlie') + 1.25 * FRIENDS('Bob', 'Derek') + " +
+				"1.25 * FRIENDS('Charlie', 'Alice') + 1.25 * FRIENDS('Charlie', 'Bob') + 1.25 * FRIENDS('Charlie', 'Derek') + " +
+				"1.25 * FRIENDS('Derek', 'Alice') + 1.25 * FRIENDS('Derek', 'Bob') + 1.25 * FRIENDS('Derek', 'Charlie') + " +
 				"1.25 * FRIENDS('Eugene', 'Alice') + 1.25 * FRIENDS('Eugene', 'Bob') + 1.25 * FRIENDS('Eugene', 'Charlie') + 1.25 * FRIENDS('Eugene', 'Derek') " +
 				">= 1.0 ^2"
 		);
