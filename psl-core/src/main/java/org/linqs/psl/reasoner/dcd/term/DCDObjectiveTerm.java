--- conflicted
+++ resolved
@@ -105,15 +105,11 @@
         constant = constant - oldValue + newValue;
     }
 
-<<<<<<< HEAD
     public boolean isConvex() {
         return true;
     }
 
-    private float computeGradient(float[] variableValues) {
-=======
     public float computeGradient(float[] variableValues) {
->>>>>>> a4bfb8e2
         float val = 0.0f;
 
         for (int i = 0; i < size; i++) {
