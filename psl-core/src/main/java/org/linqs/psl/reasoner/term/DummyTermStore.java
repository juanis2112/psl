/*
 * This file is part of the PSL software.
 * Copyright 2011-2015 University of Maryland
 * Copyright 2013-2023 The Regents of the University of California
 *
 * Licensed under the Apache License, Version 2.0 (the "License");
 * you may not use this file except in compliance with the License.
 * You may obtain a copy of the License at
 *
 * http://www.apache.org/licenses/LICENSE-2.0
 *
 * Unless required by applicable law or agreed to in writing, software
 * distributed under the License is distributed on an "AS IS" BASIS,
 * WITHOUT WARRANTIES OR CONDITIONS OF ANY KIND, either express or implied.
 * See the License for the specific language governing permissions and
 * limitations under the License.
 */
package org.linqs.psl.reasoner.term;

import org.linqs.psl.database.AtomStore;
import org.linqs.psl.model.rule.GroundRule;

import java.util.ArrayList;
import java.util.Iterator;
import java.util.List;

/**
 * A term store that does not actually store terms.
 * This is intended for testing.
 * The number of ground rules seen will be tracked (and returned via size()).
 */
public class DummyTermStore<T extends ReasonerTerm> extends TermStore<T> {
    private long count;

    public DummyTermStore(AtomStore atomStore) {
        super(atomStore, null);
        count = 0l;
    }

    @Override
<<<<<<< HEAD
    protected synchronized int add(ReasonerTerm term) {
=======
    public synchronized int add(T term) {
>>>>>>> 421a9086
        count++;
        return 1;
    }

    @Override
    public void clear() {
        count = 0l;
    }

    @Override
    public void close() {
        super.close();
        clear();
    }

    @Override
    public void ensureCapacity(long capacity) {
    }

    @Override
    public T get(long index) {
        return null;
    }

    @Override
    public Iterator<T> iterator() {
        List<T> empty = new ArrayList<T>();
        return empty.iterator();
    }

    @Override
    public long size() {
        return count;
    }

    @Override
    public void setTermGenerator(TermGenerator<T> termGenerator) {
    }

    @Override
    public int add(GroundRule groundRule) {
<<<<<<< HEAD
        return add((ReasonerTerm) null);
=======
        return add((T)null);
>>>>>>> 421a9086
    }
}<|MERGE_RESOLUTION|>--- conflicted
+++ resolved
@@ -38,11 +38,7 @@
     }
 
     @Override
-<<<<<<< HEAD
-    protected synchronized int add(ReasonerTerm term) {
-=======
     public synchronized int add(T term) {
->>>>>>> 421a9086
         count++;
         return 1;
     }
@@ -84,10 +80,6 @@
 
     @Override
     public int add(GroundRule groundRule) {
-<<<<<<< HEAD
-        return add((ReasonerTerm) null);
-=======
-        return add((T)null);
->>>>>>> 421a9086
+        return add((T) null);
     }
 }