--- conflicted
+++ resolved
@@ -90,15 +90,9 @@
     /**
      * Map the current setting of the dual variables to primal variables.
      */
-<<<<<<< HEAD
     protected static void primalVariableComponentUpdate(DualLCQPTermStore termStore, int componentIndex) {
-        AtomStore atomStore = termStore.getDatabase().getAtomStore();
+        AtomStore atomStore = termStore.getAtomStore();
         List<Integer> connectedComponentAtomIndexes = atomStore.getConnectedComponentAtomIndexes(componentIndex);
-=======
-    protected void primalVariableUpdate(DualLCQPTermStore termStore) {
-        AtomStore atomStore = termStore.getAtomStore();
-        GroundAtom[] atoms = atomStore.getAtoms();
->>>>>>> 5bbd2313
         float[] atomValues = atomStore.getAtomValues();
         GroundAtom[] atoms = atomStore.getAtoms();
 
@@ -468,7 +462,6 @@
         return objectiveResult;
     }
 
-<<<<<<< HEAD
     @Override
     protected ObjectiveResult parallelComputeComponentObjective(TermStore<DualLCQPObjectiveTerm> termStore, int componentIndex) {
         ObjectiveResult objectiveResult = super.parallelComputeComponentObjective(termStore, componentIndex);
@@ -477,11 +470,7 @@
     }
 
     private static double computePrimalVariableRegularization(TermStore<DualLCQPObjectiveTerm> termStore) {
-        AtomStore atomStore = termStore.getDatabase().getAtomStore();
-=======
-    private double computePrimalVariableRegularization(TermStore<DualLCQPObjectiveTerm> termStore) {
         AtomStore atomStore = termStore.getAtomStore();
->>>>>>> 5bbd2313
         GroundAtom[] atoms = atomStore.getAtoms();
         float[] atomValues = atomStore.getAtomValues();
 
@@ -498,7 +487,7 @@
     }
 
     private static double computePrimalVariableComponentRegularization(TermStore<DualLCQPObjectiveTerm> termStore, int componentIndex) {
-        AtomStore atomStore = termStore.getDatabase().getAtomStore();
+        AtomStore atomStore = termStore.getAtomStore();
         List<Integer> connectedComponentAtomIndexes = atomStore.getConnectedComponentAtomIndexes(componentIndex);
         float[] atomValues = atomStore.getAtomValues();
         GroundAtom[] atoms = atomStore.getAtoms();
@@ -533,13 +522,9 @@
 
         // The upper and lower bound constraints on the atoms are not stored in the term store,
         // so we need to compute their objective and gradient contribution here.
-<<<<<<< HEAD
-        AtomStore atomStore = termStore.getDatabase().getAtomStore();
+        AtomStore atomStore = termStore.getAtomStore();
         GroundAtom[] atoms = atomStore.getAtoms();
         List<Integer> connectedComponentAtomIndexes = atomStore.getConnectedComponentAtomIndexes(componentIndex);
-=======
-        GroundAtom[] atoms = termStore.getAtomStore().getAtoms();
->>>>>>> 5bbd2313
         DualLCQPAtom[] dualLCQPAtoms = termStore.getDualLCQPAtoms();
         for (Integer atomIndex : connectedComponentAtomIndexes) {
             GroundAtom atom = atoms[atomIndex];
