--- conflicted
+++ resolved
@@ -271,12 +271,7 @@
     protected float internalParameterGradientStep(int iteration) {
         float proxRuleObservedAtomsValueMovement = 0.0f;
         // Take a step in the direction of the negative gradient of the proximity rule constants and project back onto box constraints.
-<<<<<<< HEAD
-        float[] atomValues = trainInferenceApplication.getTermStore().getDatabase().getAtomStore().getAtomValues();
-=======
-        float stepSize = computeStepSize(iteration);
         float[] atomValues = trainInferenceApplication.getTermStore().getAtomStore().getAtomValues();
->>>>>>> 5bbd2313
         for (int i = 0; i < proxRules.length; i++) {
             float newProxRuleObservedAtomsValue = Math.min(Math.max(
                     proxRuleObservedAtoms[i].getValue() - proxRuleObservedAtomValueStepSize * proxRuleObservedAtomValueGradient[i], 0.0f), 1.0f);
