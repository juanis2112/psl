--- conflicted
+++ resolved
@@ -51,16 +51,10 @@
 	
 	@Override
 	public void setWeight(Weight w) {
-<<<<<<< HEAD
-		weight = w;
-=======
 		if (!mutable)
 			throw new IllegalStateException("Kernel weight is not mutable.");
-		if (!(w instanceof PositiveWeight)) 
-			throw new IllegalArgumentException("Expected PositiveWeight weight.");
 		
-		weight = (PositiveWeight) w;
->>>>>>> 53b9b6d9
+		weight = w;
 	}
 	
 	@Override
