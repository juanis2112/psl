/*
 * This file is part of the PSL software.
 * Copyright 2011-2015 University of Maryland
 * Copyright 2013-2022 The Regents of the University of California
 *
 * Licensed under the Apache License, Version 2.0 (the "License");
 * you may not use this file except in compliance with the License.
 * You may obtain a copy of the License at
 *
 * http://www.apache.org/licenses/LICENSE-2.0
 *
 * Unless required by applicable law or agreed to in writing, software
 * distributed under the License is distributed on an "AS IS" BASIS,
 * WITHOUT WARRANTIES OR CONDITIONS OF ANY KIND, either express or implied.
 * See the License for the specific language governing permissions and
 * limitations under the License.
 */
package org.linqs.psl.cli;

import org.linqs.psl.config.Config;
import org.linqs.psl.config.RuntimeOptions;
import org.linqs.psl.runtime.Runtime;
import org.linqs.psl.util.Version;

import org.apache.commons.cli.CommandLine;
import org.apache.commons.cli.CommandLineParser;
import org.apache.commons.cli.DefaultParser;
import org.apache.commons.cli.HelpFormatter;
import org.apache.commons.cli.Option;
import org.apache.commons.cli.Options;
import org.apache.commons.cli.ParseException;

import java.util.Comparator;
import java.util.Map;

/**
 * Load the command line options into PSL Config's configuration values
 * and log4j configuration appropriately.
 */
public class CommandLineLoader {
    // Command line options.
    public static final String OPTION_HELP = "h";
    public static final String OPTION_HELP_LONG = "help";
    public static final String OPERATION_INFER = "i";
    public static final String OPERATION_INFER_LONG = "infer";
    public static final String OPERATION_LEARN = "l";
    public static final String OPERATION_LEARN_LONG = "learn";

    public static final String OPTION_CONFIG = "c";
    public static final String OPTION_CONFIG_LONG = "config";
    public static final String OPTION_DB_H2_PATH = "h2path";
    public static final String OPTION_DB_POSTGRESQL_NAME = "postgres";
    public static final String OPTION_INT_IDS = "int";
    public static final String OPTION_INT_IDS_LONG = "int-ids";
    public static final String OPTION_LOG_LONG = "log";
    public static final String OPTION_OUTPUT_DIR = "o";
    public static final String OPTION_OUTPUT_DIR_LONG = "output";
    public static final String OPTION_OUTPUT_GROUND_RULES_LONG = "groundrules";
    public static final String OPTION_PROPERTIES = "D";
<<<<<<< HEAD
=======
    public static final String OPTION_PROPERTIES_FILE = "p";
    public static final String OPTION_PROPERTIES_FILE_LONG = "properties";
>>>>>>> 36b683e8
    public static final String OPTION_SKIP_ATOM_COMMIT_LONG = "skipAtomCommit";
    public static final String OPTION_VERSION = "v";
    public static final String OPTION_VERSION_LONG = "version";

    private static Options options = setupOptions();

    private CommandLine parsedOptions;

    public CommandLineLoader(String[] args) {
        try {
            parsedOptions = parseOptions(args);
            if (parsedOptions == null) {
                return;
            }
        } catch (Exception ex) {
            System.err.println("Unexpected exception!");
            ex.printStackTrace(System.err);
        }

        initConfig();
    }

    /**
     * Returns the supported Options object.
     */
    public static Options getOptions() {
        return options;
    }

    /**
     * Returns the parsedOptions object.
     */
    public CommandLine getParsedOptions() {
        return parsedOptions;
    }

    /**
     * Loads configuration.
     */
    private void initConfig() {
        // Load any options specified directly on the command line (override standing options).
        for (Map.Entry<Object, Object> entry : parsedOptions.getOptionProperties("D").entrySet()) {
            String key = entry.getKey().toString();
            Config.setProperty(key, entry.getValue(), true);
        }
    }

    private static Options setupOptions() {
        Options newOptions = new Options();

        newOptions.addOption(Option.builder(OPERATION_INFER)
                .longOpt(OPERATION_INFER_LONG)
                .desc("Run MAP inference." +
                        " You can optionally supply a name for an inference application" +
                        " (defaults to " + RuntimeOptions.INFERENCE_METHOD.defaultValue() + ").")
                .hasArg()
                .argName("inferenceMethod")
                .optionalArg(true)
                .build());

        newOptions.addOption(Option.builder(OPERATION_LEARN)
                .longOpt(OPERATION_LEARN_LONG)
                .desc("Run weight learning." +
                        " You can optionally supply a name for a weight learner" +
                        " (defaults to " + RuntimeOptions.LEARN_METHOD.defaultValue() + ").")
                .hasArg()
                .argName("learner")
                .optionalArg(true)
                .build());

        // Make sure that help and version are in the main group so a successful run can use them.
        newOptions.addOption(Option.builder(OPTION_HELP)
                .longOpt(OPTION_HELP_LONG)
                .desc("Print this help message and exit")
                .build());

        newOptions.addOption(Option.builder(OPTION_VERSION)
                .longOpt(OPTION_VERSION_LONG)
                .desc("Print the PSL version and exit")
                .build());

        newOptions.addOption(Option.builder(OPTION_CONFIG)
                .longOpt(OPTION_CONFIG_LONG)
                .desc("Path to PSL config file (JSON or YAML)")
                .hasArg()
                .argName("path")
                .build());

        newOptions.addOption(Option.builder()
                .longOpt(OPTION_DB_H2_PATH)
                .desc("Path for H2 database file (defaults to 'cli_<user name>@<host name>' ('" + RuntimeOptions.DB_H2_PATH.defaultValue() + "'))." +
                        " Not compatible with the '--" + OPTION_DB_POSTGRESQL_NAME + "' option.")
                .hasArg()
                .argName("path")
                .build());

        newOptions.addOption(Option.builder()
                .longOpt(OPTION_DB_POSTGRESQL_NAME)
                .desc("Name for the PostgreSQL database to use (defaults to " + RuntimeOptions.DB_PG_NAME.defaultValue() + ")." +
                        " Not compatible with the '--" + OPTION_DB_H2_PATH + "' option." +
                        " Currently only local databases without credentials are supported.")
                .hasArg()
                .argName("name")
                .optionalArg(true)
                .build());

        newOptions.addOption(Option.builder(OPTION_INT_IDS)
                .longOpt(OPTION_INT_IDS_LONG)
                .desc("Use integer identifiers (UniqueIntID) instead of string identifiers (UniqueStringID).")
                .build());

        newOptions.addOption(Option.builder()
                .longOpt(OPTION_LOG_LONG)
                .desc("Set the logging level to one of (TRACE, DEBUG, INFO (default), WARN, ERROR, FATAL).")
                .hasArg()
                .argName("level")
                .build());

        newOptions.addOption(Option.builder(OPTION_OUTPUT_DIR)
                .longOpt(OPTION_OUTPUT_DIR_LONG)
                .desc("Optional path for writing results to filesystem (default is STDOUT)")
                .hasArg()
                .argName("path")
                .build());

        newOptions.addOption(Option.builder()
                .longOpt(OPTION_OUTPUT_GROUND_RULES_LONG)
                .desc("Output the program's ground rules." +
                        " If a path is specified, the ground rules will be output there." +
                        " Otherwise, they will be output to stdout (not the logger).")
                .hasArg()
                .argName("path")
                .optionalArg(true)
                .build());

        newOptions.addOption(Option.builder(OPTION_PROPERTIES)
                .argName("name=value")
                .desc("Directly specify PSL properties." +
                        " See https://github.com/linqs/psl/wiki/Configuration-Options for a list of available options.")
                .hasArg()
                .numberOfArgs(2)
                .valueSeparator('=')
                .build());

        newOptions.addOption(Option.builder()
                .longOpt(OPTION_SKIP_ATOM_COMMIT_LONG)
                .desc("Skip persisting atoms to database after inference.")
                .optionalArg(true)
                .build());

        return newOptions;
    }

    private static HelpFormatter getHelpFormatter() {
        HelpFormatter helpFormatter = new HelpFormatter();

        // Hack the option ordering to put argumentions without options first and then required options first.
        // infer and learn go first, then required, then just normal.
        helpFormatter.setOptionComparator(new Comparator<Option>() {
            @Override
            public int compare(Option o1, Option o2) {
                String name1 = o1.getOpt();
                if (name1 == null) {
                    name1 = o1.getLongOpt();
                }

                String name2 = o2.getOpt();
                if (name2 == null) {
                    name2 = o2.getLongOpt();
                }

                if (name1.equals(OPERATION_INFER)) {
                    return -1;
                }

                if (name2.equals(OPERATION_INFER)) {
                    return 1;
                }

                if (name1.equals(OPERATION_LEARN)) {
                    return -1;
                }

                if (name2.equals(OPERATION_LEARN)) {
                    return 1;
                }

                if (o1.isRequired() && !o2.isRequired()) {
                    return -1;
                }

                if (!o1.isRequired() && o2.isRequired()) {
                    return 1;
                }

                return name1.compareTo(name2);
            }
        });

        helpFormatter.setWidth(100);

        return helpFormatter;
    }

    /**
     * Parse the options on the command line.
     * Will return null for errors or if the CLI should not be run
     * (like if we are doing a help/version run).
     */
    private static CommandLine parseOptions(String[] args) {
        CommandLineParser parser = new DefaultParser();
        CommandLine commandLineOptions = null;

        try {
            commandLineOptions = parser.parse(options, args);
        } catch (ParseException ex) {
            System.err.println("Command line error: " + ex.getMessage());
            getHelpFormatter().printHelp("psl", options, true);
            return null;
        }

        if (commandLineOptions.hasOption(OPTION_HELP)) {
            getHelpFormatter().printHelp("psl", options, true);
            return null;
        }

        if (commandLineOptions.hasOption(OPTION_VERSION)) {
            System.out.println("PSL Version " + Version.getFull());
            return null;
        }

        // Can't have both an H2 and Postgres database.
        if (commandLineOptions.hasOption(OPTION_DB_H2_PATH) && commandLineOptions.hasOption(OPTION_DB_POSTGRESQL_NAME)) {
            System.err.println("Command line error: Options '--" + OPTION_DB_H2_PATH + "' and '--" + OPTION_DB_POSTGRESQL_NAME + "' are not compatible.");
            getHelpFormatter().printHelp("psl", options, true);
        }

        return commandLineOptions;
    }
}<|MERGE_RESOLUTION|>--- conflicted
+++ resolved
@@ -19,7 +19,6 @@
 
 import org.linqs.psl.config.Config;
 import org.linqs.psl.config.RuntimeOptions;
-import org.linqs.psl.runtime.Runtime;
 import org.linqs.psl.util.Version;
 
 import org.apache.commons.cli.CommandLine;
@@ -57,11 +56,6 @@
     public static final String OPTION_OUTPUT_DIR_LONG = "output";
     public static final String OPTION_OUTPUT_GROUND_RULES_LONG = "groundrules";
     public static final String OPTION_PROPERTIES = "D";
-<<<<<<< HEAD
-=======
-    public static final String OPTION_PROPERTIES_FILE = "p";
-    public static final String OPTION_PROPERTIES_FILE_LONG = "properties";
->>>>>>> 36b683e8
     public static final String OPTION_SKIP_ATOM_COMMIT_LONG = "skipAtomCommit";
     public static final String OPTION_VERSION = "v";
     public static final String OPTION_VERSION_LONG = "version";
